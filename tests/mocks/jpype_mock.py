--- conflicted
+++ resolved
@@ -1,1002 +1,982 @@
-"""
-Mock de JPype1 pour la compatibilité avec Python 3.12+.
-
-Ce mock simule les fonctionnalités essentielles de JPype1 utilisées par le projet.
-"""
-
-import sys
-import os
-from unittest.mock import MagicMock
-import logging
-
-# Configuration du logging pour le mock lui-même
-mock_logger = logging.getLogger(__name__)
-# S'assurer que le logger a un handler pour afficher les messages, même si le projet principal
-# configure le logging plus tard. Ceci est utile pour le débogage du mock lui-même.
-if not mock_logger.hasHandlers():
-    handler = logging.StreamHandler(sys.stdout)
-    formatter = logging.Formatter('[MOCK JPYPE LOG] %(asctime)s - %(levelname)s - %(message)s')
-    handler.setFormatter(formatter)
-    mock_logger.addHandler(handler)
-mock_logger.setLevel(logging.INFO) # ou logging.DEBUG pour plus de verbosité
-
-mock_logger.info("Module jpype_mock.py en cours de chargement.")
-
-# Version du mock
-__version__ = "1.4.0-mock"
-
-# Variables globales pour simuler l'état de la JVM
-_jvm_started = False
-_jvm_path = None
-
-# Simuler jpype.config
-class MockConfig:
-    def __init__(self):
-        self.jvm_path = None # Initialement None, peut être défini par startJVM
-        self.convertStrings = False # Valeur par défaut typique
-        # Ajouter d'autres attributs de config si besoin
-config = MockConfig()
-
-
-# Simuler jpype.java (pour accès comme jpype.java.lang.String)
-class MockJavaNamespace:
-    def __init__(self, path_prefix=""):
-        self._path_prefix = path_prefix
-
-    def __getattr__(self, name):
-        # Si on demande jpype.java.lang, on retourne un nouveau MockJavaNamespace pour 'lang'
-        # Si on demande jpype.java.lang.String, on retourne JClass('java.lang.String')
-        new_path = f"{self._path_prefix}.{name}" if self._path_prefix else name
-        
-        # Heuristique: si le nom commence par une majuscule, c'est probablement une classe.
-        # Sinon, c'est un sous-package.
-        # Ceci n'est pas parfait mais couvre de nombreux cas.
-        # Ex: java.lang.String vs java.util.List
-        # java.lang -> sous-package
-        # java.lang.String -> classe
-        
-        # Pour éviter une récursion infinie avec des noms comme 'some.package.MyClass.MyInnerClass'
-        # on pourrait avoir une liste de classes connues ou une logique plus fine.
-        # Pour l'instant, si le dernier segment commence par une majuscule, on suppose que c'est une classe.
-        final_segment = new_path.split('.')[-1]
-        if final_segment and final_segment[0].isupper():
-            mock_logger.debug(f"Accès à jpype.java...{new_path}, interprété comme JClass('{new_path}')")
-            return JClass(new_path) # Retourne une instance de MockJClass
-        else:
-            mock_logger.debug(f"Accès à jpype.java...{new_path}, interprété comme sous-namespace")
-            return MockJavaNamespace(new_path)
-
-java = MockJavaNamespace("java") # Pour jpype.java.xxx
-# On pourrait aussi avoir besoin de simuler d'autres packages de haut niveau comme 'org', 'net', etc.
-# si le code fait jpype.org.tweetyproject...
-# Pour l'instant, on se concentre sur 'java'.
-
-def isJVMStarted():
-    """Simule jpype.isJVMStarted()."""
-    return _jvm_started
-
-def startJVM(jvmpath=None, *args, **kwargs):
-    """Simule jpype.startJVM()."""
-    global _jvm_started, _jvm_path
-    _jvm_started = True
-    _jvm_path = jvmpath or getDefaultJVMPath()
-    # Mettre à jour config.jvm_path aussi, car c'est souvent là que le code le cherche après démarrage
-    config.jvm_path = _jvm_path
-    mock_logger.info(f"JVM démarrée avec le chemin: {_jvm_path}")
-
-def shutdownJVM():
-    """Simule jpype.shutdownJVM()."""
-    global _jvm_started
-    print("[MOCK DEBUG] Avant opérations dans shutdownJVM:")
-    jpype_module = sys.modules.get('jpype')
-    print(f"[MOCK DEBUG] sys.modules.get('jpype'): {jpype_module}")
-    print(f"[MOCK DEBUG] getattr(jpype_module, '__file__', 'N/A'): {getattr(jpype_module, '__file__', 'N/A')}")
-    print(f"[MOCK DEBUG] hasattr(jpype_module, 'config'): {hasattr(jpype_module, 'config')}")
-    has_core = hasattr(jpype_module, '_core')
-    print(f"[MOCK DEBUG] hasattr(jpype_module, '_core'): {has_core}")
-    if has_core and jpype_module._core is not None: # Vérifier aussi que _core n'est pas None
-        print(f"[MOCK DEBUG] hasattr(jpype_module._core, '_JTerminate'): {hasattr(jpype_module._core, '_JTerminate')}")
-    elif has_core and jpype_module._core is None:
-        print(f"[MOCK DEBUG] jpype_module._core est None.")
-    
-    _jvm_started = False
-<<<<<<< HEAD
-    print("[MOCK] JVM arrêtée")
-    
-    print("[MOCK DEBUG] Après opérations dans shutdownJVM (état similaire attendu):")
-    jpype_module_after = sys.modules.get('jpype')
-    print(f"[MOCK DEBUG] sys.modules.get('jpype'): {jpype_module_after}")
-    print(f"[MOCK DEBUG] getattr(jpype_module_after, '__file__', 'N/A'): {getattr(jpype_module_after, '__file__', 'N/A')}")
-    print(f"[MOCK DEBUG] hasattr(jpype_module_after, 'config'): {hasattr(jpype_module_after, 'config')}")
-    has_core_after = hasattr(jpype_module_after, '_core')
-    print(f"[MOCK DEBUG] hasattr(jpype_module_after, '_core'): {has_core_after}")
-    if has_core_after and jpype_module_after._core is not None:
-        print(f"[MOCK DEBUG] hasattr(jpype_module_after._core, '_JTerminate'): {hasattr(jpype_module_after._core, '_JTerminate')}")
-    elif has_core_after and jpype_module_after._core is None:
-        print(f"[MOCK DEBUG] jpype_module_after._core est None.")
-=======
-    mock_logger.info("JVM arrêtée")
->>>>>>> 383b003b
-
-def getDefaultJVMPath():
-    """Simule jpype.getDefaultJVMPath()."""
-    # Retourner un chemin par défaut basé sur l'OS
-    if sys.platform == "win32":
-        return "C:\\Program Files\\Java\\jdk-11\\bin\\server\\jvm.dll"
-    elif sys.platform == "darwin":
-        return "/Library/Java/JavaVirtualMachines/jdk-11.jdk/Contents/Home/lib/server/libjvm.dylib"
-    else:
-        return "/usr/lib/jvm/java-11-openjdk/lib/server/libjvm.so"
-
-def getJVMPath():
-    """Simule jpype.getJVMPath()."""
-    return _jvm_path or getDefaultJVMPath()
-
-def getJVMVersion():
-    """Simule jpype.getJVMVersion()."""
-    # Retourne un tuple similaire à celui de JPype: (version_string, major, minor, patch)
-    return ("Mock JVM Version 1.0 (Java 11 compatible)", 11, 0, 0)
-
-class MockJClass:
-    """Mock pour JClass avec attributs spécifiques."""
-    def __init__(self, name):
-        self.__name__ = name
-        self.class_name = name
-        self._static_attributes = {}
-
-        if name == "net.sf.tweety.arg.dung.semantics.OpponentModel":
-            mock_simple = MagicMock(name="OpponentModel.SIMPLE_enum_instance")
-            mock_simple.toString.return_value = "SIMPLE"
-            mock_simple.name.return_value = "SIMPLE" # Souvent utilisé pour les enums Java
-            # Idéalement, class_name ici serait le type de l'enum lui-même,
-            # mais pour l'accès statique, cela pourrait ne pas être crucial.
-            mock_simple.class_name = name
-            self._static_attributes["SIMPLE"] = mock_simple
-
-        if name == "org.tweetyproject.logics.qbf.syntax.Quantifier":
-            mock_exists = MagicMock(name="Quantifier.EXISTS_enum_instance")
-            mock_exists.toString.return_value = "EXISTS"
-            mock_exists.name.return_value = "EXISTS"
-            mock_exists.class_name = name
-            self._static_attributes["EXISTS"] = mock_exists
-
-            mock_forall = MagicMock(name="Quantifier.FORALL_enum_instance")
-            mock_forall.toString.return_value = "FORALL"
-            mock_forall.name.return_value = "FORALL"
-            mock_forall.class_name = name
-            self._static_attributes["FORALL"] = mock_forall
-        
-    def __getattr__(self, attr_name):
-        if attr_name in self._static_attributes:
-            return self._static_attributes[attr_name]
-        # Comportement par défaut si l'attribut n'est pas statique ou géré spécifiquement
-        # Lever AttributeError est le comportement standard si l'attribut n'est pas trouvé.
-        # Cependant, JClass elle-même pourrait avoir d'autres attributs/méthodes.
-        # Pour l'instant, on se concentre sur les attributs statiques.
-        # Si on accède à un attribut qui n'est ni statique ni un attribut normal de MockJClass,
-        # cela devrait lever une erreur.
-        # MagicMock gère cela par défaut en créant un nouveau mock, ce qui n'est pas ce que nous voulons ici
-        # pour les attributs non définis sur la classe elle-même.
-        # Mais pour les attributs demandés sur l'objet JClass (pas l'instance), c'est différent.
-        # La question est de savoir si JClass().ATTRIBUT ou JClass.ATTRIBUT est utilisé.
-        # JPype utilise JClass('mypackage.MyClass').STATIC_FIELD.
-        # Donc __getattr__ sur l'instance de MockJClass est correct.
-        raise AttributeError(f"'{self.class_name}' object has no attribute '{attr_name}' and it's not a defined static attribute")
-
-    def __call__(self, *args, **kwargs):
-        # Gestion spécifique pour les collections java.util.*
-        if self.class_name.startswith("java.util."):
-            # Si des arguments sont passés au constructeur de la collection (ex: HashSet(initial_collection))
-            # ils seront dans *args. MockJavaCollection devra les gérer.
-            return MockJavaCollection(self.class_name, *args)
-
-        instance_mock = MagicMock(name=f"MockInstanceOf_{self.class_name}")
-        instance_mock._constructor_args = args
-        instance_mock.class_name = self.class_name # Pour les vérifications de type
-        instance_mock._collections = {} # Dictionnaire pour stocker les collections par type
-        instance_mock._attributes = {} # Pour stocker des attributs simples comme maxTurns
-
-        # Configurer getName si le premier argument est une chaîne (cas courant pour Argument, Agent)
-        # Configurer getName si le premier argument est une chaîne ou un JString mocké
-        if args and len(args) > 0:
-            first_arg = args[0]
-            if isinstance(first_arg, str):
-                instance_mock.getName.return_value = first_arg
-            elif isinstance(first_arg, MagicMock) and hasattr(first_arg, '_mock_jpype_jstring_value'):
-                instance_mock.getName = MagicMock(return_value=first_arg._mock_jpype_jstring_value)
-            else:
-                instance_mock.getName.return_value = f"DefaultName_{self.class_name}"
-        else:
-            instance_mock.getName.return_value = f"DefaultName_{self.class_name}"
-
-        instance_mock.toString.return_value = f"MockedToString_{self.class_name}({args})"
-
-        # Logique pour les collections internes
-        def get_collection_for_type(collection_type_name):
-            if collection_type_name not in instance_mock._collections:
-                instance_mock._collections[collection_type_name] = []
-            return instance_mock._collections[collection_type_name]
-
-        # La méthode 'add' sur l'instance principale pourrait ajouter à une collection "par défaut"
-        # ou être plus spécifique si la classe l'exige (ex: DungTheory.add(Argument) vs DungTheory.add(Attack))
-        # Pour l'instant, on suppose que 'add' ajoute à une collection 'default_elements'
-        # Les tests spécifiques pourraient nécessiter de raffiner cela.
-        def mock_add_to_default_collection(element):
-            default_coll = get_collection_for_type("default_elements")
-            default_coll.append(element)
-            return True # Simuler le comportement de certaines collections Java
-
-        # Méthodes de collection génériques qui opèrent sur un type de collection donné
-        def mock_collection_size_for_type(collection_type_name):
-            coll = get_collection_for_type(collection_type_name)
-            print(f"[MOCK DEBUG] Taille de la collection '{collection_type_name}': {len(coll)}")
-            return len(coll)
-
-        def mock_collection_is_empty_for_type(collection_type_name):
-            return len(get_collection_for_type(collection_type_name)) == 0
-
-        def mock_collection_contains_for_type(element, collection_type_name):
-            collection = get_collection_for_type(collection_type_name)
-            if hasattr(element, '_constructor_args') and hasattr(element, 'class_name'): # C'est un de nos mocks
-                for item in collection:
-                    if hasattr(item, '_constructor_args') and hasattr(item, 'class_name'):
-                        if item.class_name == element.class_name and item._constructor_args == element._constructor_args:
-                            return True
-            return element in collection # Fallback simple
-
-        def mock_collection_iter_for_type(collection_type_name):
-            return iter(get_collection_for_type(collection_type_name))
-
-        # Appliquer la méthode 'add' générique à l'instance principale
-        # Certaines classes comme PlBeliefSet ou DungTheory ont une méthode add directe.
-        if "BeliefSet" in self.class_name or "Theory" in self.class_name:
-             instance_mock.add = MagicMock(name="InstanceCollectionMethod_add", side_effect=mock_add_to_default_collection)
-             # Pour size(), isEmpty(), contains() sur l'instance elle-même, elles opéreront sur 'default_elements'
-             instance_mock.size = MagicMock(name="InstanceCollectionMethod_size", side_effect=lambda: mock_collection_size_for_type("default_elements"))
-             instance_mock.isEmpty = MagicMock(name="InstanceCollectionMethod_isEmpty", side_effect=lambda: mock_collection_is_empty_for_type("default_elements"))
-             instance_mock.contains = MagicMock(name="InstanceCollectionMethod_contains", side_effect=lambda el: mock_collection_contains_for_type(el, "default_elements"))
-
-
-        # Méthodes qui retournent des collections spécifiques
-        # Chaque get<CollectionType> manipulera sa propre liste dans instance_mock._collections
-        methods_returning_collections_map = {
-            "getNodes": "nodes",
-            "getAttacks": "attacks",
-            "getArguments": "arguments", # Souvent synonyme de getNodes pour DungTheory
-            "getFormulas": "formulas",
-            "getVariables": "variables",
-            "getModels": "models" # Pour les Reasoners
-        }
-
-        for method_name, collection_key in methods_returning_collections_map.items():
-            # Assurer que la collection spécifique est initialisée
-            get_collection_for_type(collection_key)
-
-            returned_collection_mock = MagicMock(name=f"ReturnedMockCollection_{method_name}")
-            
-            # Les opérations sur returned_collection_mock utilisent la collection spécifique
-            returned_collection_mock.size = MagicMock(side_effect=lambda ck=collection_key: mock_collection_size_for_type(ck))
-            returned_collection_mock.isEmpty = MagicMock(side_effect=lambda ck=collection_key: mock_collection_is_empty_for_type(ck))
-            returned_collection_mock.contains = MagicMock(side_effect=lambda el, ck=collection_key: mock_collection_contains_for_type(el, ck))
-            returned_collection_mock.__iter__ = MagicMock(side_effect=lambda ck=collection_key: mock_collection_iter_for_type(ck))
-            
-            # La méthode 'add' sur une collection retournée ne devrait typiquement pas exister ou être no-op
-            # ou ajouter à CETTE collection spécifique si c'est le comportement attendu.
-            # Pour l'instant, no-op pour éviter des effets de bord non désirés.
-            returned_collection_mock.add = MagicMock(name=f"ReturnedCollection_{method_name}_add_noop")
-
-            # Assigner le mock de collection retourné à la méthode de l'instance
-            # Si la méthode n'existe pas encore, MagicMock la créera.
-            setattr(instance_mock, method_name, MagicMock(return_value=returned_collection_mock))
-
-        # Cas spécial pour getModel() qui retourne un seul ensemble/objet (souvent un Set de la première extension)
-        # ou parfois une collection avec un seul modèle.
-        # Pour l'itération, on le fait pointer vers la collection 'models' si elle existe,
-        # sinon une collection 'single_model_holder'.
-        if hasattr(instance_mock, "getModel"):
-            # Si getModel est appelé, on s'attend à ce qu'il opère sur les 'models'
-            # ou une collection dédiée si 'models' n'est pas le bon conteneur.
-            # Pour l'instant, on le lie à 'models' pour la cohérence avec getModels.
-            # Si un seul objet est attendu et non une collection, le testeur devra mocker différemment.
-            model_collection_key = "models" # Ou "single_model_set" si on veut le distinguer
-            get_collection_for_type(model_collection_key) # Assurer l'initialisation
-
-            model_set_mock = MagicMock(name="ReturnedMockSet_getModel")
-            model_set_mock.size = MagicMock(side_effect=lambda: mock_collection_size_for_type(model_collection_key))
-            model_set_mock.isEmpty = MagicMock(side_effect=lambda: mock_collection_is_empty_for_type(model_collection_key))
-            model_set_mock.contains = MagicMock(side_effect=lambda el: mock_collection_contains_for_type(el, model_collection_key))
-            model_set_mock.__iter__ = MagicMock(side_effect=lambda: mock_collection_iter_for_type(model_collection_key))
-            instance_mock.getModel.return_value = model_set_mock
-            
-        # Logique spécifique pour peupler les collections lors de l'appel au constructeur
-        # Exemple: DungTheory(arguments_collection)
-        if self.class_name == "org.tweetyproject.arg.dung.syntax.DungTheory":
-            # Si le constructeur de DungTheory prend une collection d'arguments
-            if len(args) == 1 and isinstance(args[0], MagicMock) and hasattr(args[0], "__iter__"):
-                # On suppose que args[0] est une collection itérable d'arguments mockés
-                # On les ajoute à la collection 'nodes' (ou 'arguments')
-                nodes_collection = get_collection_for_type("nodes") # ou "arguments"
-                for arg_element in args[0]: # itérer sur le mock de collection Java
-                    nodes_collection.append(arg_element)
-            # La méthode 'add' d'une DungTheory ajoute un Argument à 'nodes' et potentiellement 'arguments'
-            # et une Attack à 'attacks'. Il faut surcharger 'add'.
-            def dung_theory_add(element):
-                if hasattr(element, 'class_name'):
-                    if element.class_name == "org.tweetyproject.arg.dung.syntax.Argument":
-                        nodes_coll = get_collection_for_type("nodes")
-                        nodes_coll.append(element)
-                        print(f"[MOCK DEBUG] DungTheory.add: Ajout de l'argument '{element.getName()}' à la collection 'nodes'. Taille actuelle: {len(nodes_coll)}")
-                        return True
-                    elif element.class_name == "org.tweetyproject.arg.dung.syntax.Attack":
-                        attacks_coll = get_collection_for_type("attacks")
-                        attacks_coll.append(element)
-                        print(f"[MOCK DEBUG] DungTheory.add: Ajout de l'attaque à la collection 'attacks'. Taille actuelle: {len(attacks_coll)}")
-                        return True
-                # Fallback pour d'autres types ou si class_name n'est pas là
-                print(f"[MOCK DEBUG] DungTheory.add: Ajout d'un élément non reconnu: {element}")
-                return mock_add_to_default_collection(element)
-            instance_mock.add = MagicMock(name="DungTheory_add", side_effect=dung_theory_add)
-
-
-        # Gérer .equals()
-        # Logique d'égalité par défaut, basée sur class_name et _constructor_args.
-        # instance_mock est l'objet 'self' pour la comparaison .equals().
-        # current_instance_args (maintenant instance_mock._constructor_args) sont les args du constructeur 
-        # de l'instance sur laquelle .equals est appelé.
-        def default_equals_logic(other_obj): # other_obj est l'objet comparé à instance_mock
-            if not isinstance(other_obj, MagicMock) or \
-               not hasattr(other_obj, 'class_name') or \
-               not hasattr(other_obj, '_constructor_args') or \
-               not hasattr(instance_mock, '_constructor_args'): # S'assurer que instance_mock a aussi des args
-                return False
-            
-            if instance_mock.class_name != other_obj.class_name:
-                return False
-            
-            # Comparaison des arguments du constructeur
-            current_args_for_self = instance_mock._constructor_args
-            other_constructor_args_for_other = other_obj._constructor_args
-            
-            if len(current_args_for_self) != len(other_constructor_args_for_other):
-                return False
-                
-            for i in range(len(current_args_for_self)):
-                arg_self = current_args_for_self[i]
-                arg_other = other_constructor_args_for_other[i]
-                
-                # Si les arguments sont eux-mêmes des mocks avec une méthode equals, l'utiliser
-                if hasattr(arg_self, 'equals') and callable(arg_self.equals):
-                    if not arg_self.equals(arg_other): # Appelle récursivement .equals()
-                        return False
-                # Sinon, comparaison Python standard (pour types primitifs ou autres objets)
-                elif arg_self != arg_other: # Attention: peut ne pas être sémantiquement correct pour tous les objets
-                    return False
-            return True
-
-        # Logique d'égalité spécifique par classe
-        if self.class_name == "org.tweetyproject.arg.dung.syntax.Argument":
-            def argument_equals_side_effect(other):
-                # 'other' est l'objet comparé à 'instance_mock'
-                if not isinstance(other, MagicMock) or \
-                   not hasattr(other, 'class_name') or other.class_name != instance_mock.class_name or \
-                   not hasattr(other, '_constructor_args') or not other._constructor_args or \
-                   not hasattr(instance_mock, '_constructor_args') or not instance_mock._constructor_args:
-                    return False
-
-                # Un Argument est typiquement identifié par son nom (premier arg du constructeur)
-                if len(instance_mock._constructor_args) > 0 and isinstance(instance_mock._constructor_args[0], str) and \
-                   len(other._constructor_args) > 0 and isinstance(other._constructor_args[0], str):
-                    return instance_mock._constructor_args[0] == other._constructor_args[0]
-                
-                # Fallback à la logique par défaut si la structure n'est pas celle attendue (ex: pas de nom string)
-                return default_equals_logic(other)
-            instance_mock.equals.side_effect = argument_equals_side_effect
-            
-            # hashCode pour Argument
-            def argument_hash_code_side_effect():
-                if hasattr(instance_mock, '_constructor_args') and instance_mock._constructor_args and \
-                   isinstance(instance_mock._constructor_args[0], str):
-                    return hash(instance_mock._constructor_args[0])
-                # Fallback si la structure n'est pas celle attendue
-                return object.__hash__(instance_mock) # Ou un autre hash par défaut
-            instance_mock.hashCode.side_effect = argument_hash_code_side_effect
-
-        elif self.class_name == "org.tweetyproject.arg.dung.syntax.Attack":
-            def attack_equals_side_effect(other):
-                # 'other' est l'objet comparé à 'instance_mock'
-                # instance_mock._constructor_args sont les args de l'objet sur lequel .equals est appelé
-                if not isinstance(other, MagicMock) or \
-                   not hasattr(other, 'class_name') or other.class_name != instance_mock.class_name or \
-                   not hasattr(other, '_constructor_args') or len(other._constructor_args) != 2 or \
-                   not hasattr(instance_mock, '_constructor_args') or len(instance_mock._constructor_args) != 2:
-                    return False
-
-                attacker_self = instance_mock._constructor_args[0]
-                attacked_self = instance_mock._constructor_args[1]
-                attacker_other = other._constructor_args[0]
-                attacked_other = other._constructor_args[1]
-
-                # Comparaison sémantique: les attaquants doivent être égaux ET les attaqués doivent être égaux.
-                # On s'attend à ce que les composants (Arguments) aient leur propre méthode 'equals'.
-                
-                attacker_components_are_equal = False
-                if hasattr(attacker_self, 'equals') and callable(attacker_self.equals):
-                    attacker_components_are_equal = attacker_self.equals(attacker_other)
-                else: # Fallback si attacker_self (composant) n'a pas .equals
-                    attacker_components_are_equal = (attacker_self == attacker_other) 
-                
-                if not attacker_components_are_equal:
-                    return False
-                    
-                attacked_components_are_equal = False
-                if hasattr(attacked_self, 'equals') and callable(attacked_self.equals):
-                    attacked_components_are_equal = attacked_self.equals(attacked_other)
-                else: # Fallback si attacked_self (composant) n'a pas .equals
-                    attacked_components_are_equal = (attacked_self == attacked_other)
-                    
-                return attacked_components_are_equal
-            instance_mock.equals.side_effect = attack_equals_side_effect
-
-            # hashCode pour Attack
-            def attack_hash_code_side_effect():
-                if hasattr(instance_mock, '_constructor_args') and len(instance_mock._constructor_args) == 2:
-                    attacker_self = instance_mock._constructor_args[0]
-                    attacked_self = instance_mock._constructor_args[1]
-                    
-                    # S'assurer que les composants ont hashCode
-                    h_attacker = 0
-                    if hasattr(attacker_self, 'hashCode') and callable(attacker_self.hashCode):
-                        h_attacker = attacker_self.hashCode()
-                    else: # Fallback pour les composants non mockés ou sans hashCode explicite
-                        h_attacker = hash(attacker_self)
-                        
-                    h_attacked = 0
-                    if hasattr(attacked_self, 'hashCode') and callable(attacked_self.hashCode):
-                        h_attacked = attacked_self.hashCode()
-                    else: # Fallback
-                        h_attacked = hash(attacked_self)
-                        
-                    return hash((h_attacker, h_attacked))
-                # Fallback si la structure n'est pas celle attendue
-                return object.__hash__(instance_mock) # Ou un autre hash par défaut
-            instance_mock.hashCode.side_effect = attack_hash_code_side_effect
-        
-        # Ajoutez d'autres logiques spécifiques pour .equals() ici si nécessaire:
-        # elif self.class_name == "org.tweetyproject.some.other.Class":
-        #     def specific_equals_logic(other):
-        #         # ... votre logique ...
-        #         return result
-        #     instance_mock.equals.side_effect = specific_equals_logic
-            
-        else:
-            # Pour toutes les autres classes, utiliser la logique d'égalité par défaut.
-            # S'assurer que instance_mock est bien l'objet sur lequel .equals est appelé.
-            # La fonction default_equals_logic prend 'other_obj' comme argument.
-            # Le 'self' implicite de default_equals_logic sera 'instance_mock'.
-            instance_mock.equals.side_effect = default_equals_logic
-            
-            # hashCode par défaut pour les autres classes
-            # Si equals est basé sur _constructor_args, hashCode devrait l'être aussi.
-            def default_hash_code_logic():
-                if hasattr(instance_mock, '_constructor_args'):
-                    # Créer un tuple des arguments pour le rendre hashable.
-                    # Si les arguments eux-mêmes ne sont pas hashables, cela échouera.
-                    # Une version plus robuste pourrait hasher les représentations str ou les hashCodes individuels.
-                    try:
-                        # Tenter de hasher les args directement s'ils sont primitifs ou ont un bon __hash__
-                        # Pour les mocks, il faut utiliser leur .hashCode() s'il existe.
-                        hashed_args = []
-                        for arg in instance_mock._constructor_args:
-                            if hasattr(arg, 'hashCode') and callable(arg.hashCode):
-                                hashed_args.append(arg.hashCode())
-                            elif isinstance(arg, MagicMock): # Si c'est un mock sans .hashCode() explicite
-                                hashed_args.append(object.__hash__(arg)) # Utiliser le hash de l'objet mock
-                            else:
-                                hashed_args.append(hash(arg)) # Pour les types Python normaux
-                        return hash(tuple(hashed_args))
-                    except TypeError:
-                        # Si un argument n'est pas hashable, fallback
-                        return object.__hash__(instance_mock)
-                return object.__hash__(instance_mock) # Hash de l'objet mock lui-même
-            instance_mock.hashCode.side_effect = default_hash_code_logic
-
-        # Ajouter __eq__ et __hash__ pour la compatibilité avec les collections Python
-        # qui utilisent ces méthodes pour l'égalité et le hachage.
-        # Ces méthodes délégueront aux méthodes equals() et hashCode() mockées.
-        def __eq__side_effect(other):
-            if hasattr(instance_mock, 'equals') and callable(instance_mock.equals):
-                return instance_mock.equals(other)
-            return NotImplemented # Indique que la comparaison n'est pas implémentée par ce type
-
-        def __hash__side_effect():
-            if hasattr(instance_mock, 'hashCode') and callable(instance_mock.hashCode):
-                return instance_mock.hashCode()
-            return object.__hash__(instance_mock) # Fallback
-
-        instance_mock.__eq__.side_effect = __eq__side_effect
-        instance_mock.__hash__.side_effect = __hash__side_effect
-
-# Logique pour FormulaParser.parseFormula()
-        # Cette section doit être avant les configurations spécifiques de formules (comme QBF ci-dessous)
-        # car elle crée les instances de formules qui pourraient ensuite être configurées.
-        formula_class_map = {
-            "net.sf.tweety.logics.pl.parser.PlParser": "net.sf.tweety.logics.pl.syntax.PropositionalFormula",
-            "net.sf.tweety.logics.fol.parser.FolParser": "net.sf.tweety.logics.fol.syntax.FolFormula",
-            "org.tweetyproject.logics.qbf.parser.QbfParser": "org.tweetyproject.logics.qbf.syntax.QuantifiedBooleanFormula",
-            # TODO: Ajouter d'autres parsers si nécessaire, ex:
-            # "org.tweetyproject.logics.cl.parser.ClParser": "org.tweetyproject.logics.cl.syntax.ClFormula",
-        }
-
-        if self.class_name in formula_class_map:
-            expected_formula_class_name = formula_class_map[self.class_name]
-
-            def mock_parse_formula(formula_string, *args_parser): # formula_string est l'argument de parseFormula
-                # args_parser capture d'éventuels arguments supplémentaires passés à parseFormula
-                parsed_formula_mock = MagicMock(name=f"ParsedFormula_{expected_formula_class_name}_{str(formula_string)[:30]}")
-                parsed_formula_mock.class_name = expected_formula_class_name
-                # Stocker la formule originale et les autres args pour la traçabilité et .equals()
-                parsed_formula_mock._constructor_args = (formula_string,) + args_parser 
-                parsed_formula_mock.toString.return_value = str(formula_string)
-
-                # Logique d'égalité pour les formules parsées
-                def formula_equals_logic(other_formula):
-                    if not isinstance(other_formula, MagicMock) or \
-                       not hasattr(other_formula, 'class_name') or \
-                       not hasattr(other_formula, '_constructor_args'):
-                        return False
-                    
-                    # Comparer class_name
-                    if parsed_formula_mock.class_name != other_formula.class_name:
-                        return False
-                    
-                    # Comparer les arguments du constructeur (qui incluent la chaîne de formule)
-                    if parsed_formula_mock._constructor_args != other_formula._constructor_args:
-                        return False
-                        
-                    return True
-                
-                parsed_formula_mock.equals = MagicMock(name=f"{expected_formula_class_name}_equals", side_effect=formula_equals_logic)
-                
-                # Note: Si la formule retournée est une QuantifiedBooleanFormula, des comportements spécifiques
-                # (comme getQuantifier, getVariables) sont gérés par la logique QBF plus bas lorsque
-                # JClass("...QuantifiedBooleanFormula") est instanciée directement.
-                # Ce mock de formule parsée se concentre sur avoir le bon class_name et une base de .equals().
-                # Des comportements plus spécifiques pourraient être ajoutés à parsed_formula_mock si nécessaire.
-
-                return parsed_formula_mock
-
-            instance_mock.parseFormula = MagicMock(name=f"{self.class_name}_parseFormula", side_effect=mock_parse_formula)
-        # Gérer getQuantifier pour QuantifiedBooleanFormula
-        if self.class_name == "org.tweetyproject.logics.qbf.syntax.QuantifiedBooleanFormula":
-            if args and len(args) > 0 and args[0] in ("EXISTS_MOCK_VALUE", "FORALL_MOCK_VALUE"):
-                 instance_mock.getQuantifier.return_value = args[0]
-            else: # Fallback
-                 instance_mock.getQuantifier.return_value = "MOCK_QBF_UNKNOWN_QUANTIFIER_FALLBACK"
-            
-            # Correction pour getVariables() pour QBF
-            # Le deuxième argument du constructeur est censé être un JArray de Variable
-            if len(args) > 1:
-                qbf_variables_arg = args[1]
-                variables_collection = get_collection_for_type("variables") # Assure l'initialisation
-                variables_collection.clear() # Vider au cas où
-
-                if isinstance(qbf_variables_arg, MagicMock) and hasattr(qbf_variables_arg, '_mock_jpype_array_elements'):
-                    # Si JArray est mocké pour avoir _mock_jpype_array_elements
-                    for var_element in qbf_variables_arg._mock_jpype_array_elements:
-                        variables_collection.append(var_element)
-                elif isinstance(qbf_variables_arg, (list, tuple)): # Si on passe une liste Python directement
-                    for var_element in qbf_variables_arg:
-                        variables_collection.append(var_element)
-                # Si qbf_variables_arg est un seul mock de Variable (pas une collection)
-                elif isinstance(qbf_variables_arg, MagicMock) and qbf_variables_arg.class_name == "org.tweetyproject.logics.fol.syntax.Variable":
-                     variables_collection.append(qbf_variables_arg)
-
-
-            # Assurer que getVariables() sur l'instance QBF utilise cette collection "variables"
-            qbf_vars_collection_mock = MagicMock(name="ReturnedMockCollection_QBF_getVariables")
-            qbf_vars_collection_mock.size = MagicMock(side_effect=lambda: mock_collection_size_for_type("variables"))
-            qbf_vars_collection_mock.isEmpty = MagicMock(side_effect=lambda: mock_collection_is_empty_for_type("variables"))
-            qbf_vars_collection_mock.contains = MagicMock(side_effect=lambda el: mock_collection_contains_for_type(el, "variables"))
-            qbf_vars_collection_mock.__iter__ = MagicMock(side_effect=lambda: mock_collection_iter_for_type("variables"))
-            instance_mock.getVariables.return_value = qbf_vars_collection_mock
-
-
-        # Pour les méthodes comme inconsistencyMeasure qui devraient retourner un nombre
-        if "InconsistencyMeasure" in self.class_name:
-            instance_mock.inconsistencyMeasure.return_value = 0.0 # Ou 1.0 pour indiquer une inconsistance par défaut
-
-        # Gestion générique des getters/setters simples comme getMaxTurns/setMaxTurns
-        # Initialiser les valeurs par défaut pour les attributs connus
-        if self.class_name == "org.tweetyproject.agents.dialogues.protocols.PersuasionProtocol":
-            instance_mock._attributes['_max_turns'] = 0 # Valeur par défaut pour maxTurns
-
-        # Configurer setMaxTurns
-        if hasattr(instance_mock, "setMaxTurns"):
-            def mock_set_max_turns(value):
-                instance_mock._attributes['_max_turns'] = value
-            instance_mock.setMaxTurns = MagicMock(name=f"{self.class_name}_setMaxTurns", side_effect=mock_set_max_turns)
-
-        # Configurer getMaxTurns
-        if hasattr(instance_mock, "getMaxTurns"):
-            def mock_get_max_turns():
-                return instance_mock._attributes.get('_max_turns', 0) # Retourne 0 si non défini
-            instance_mock.getMaxTurns = MagicMock(name=f"{self.class_name}_getMaxTurns", side_effect=mock_get_max_turns)
-            
-        # Logique pour les Reasoners (Prover, etc.) pour peupler les modèles
-        if "Reasoner" in self.class_name or "Prover" in self.class_name:
-            def mock_add_model_to_results(model_element):
-                models_coll = get_collection_for_type("models")
-                models_coll.append(model_element)
-                return True # Simuler un ajout réussi
-
-            # Les reasoners ont souvent une méthode solve() ou query().
-            # On peut ajouter une méthode 'addModelToResults' pour que les tests puissent simuler
-            # le peuplement des modèles après un 'solve' fictif.
-            instance_mock.addModelToResults = MagicMock(name="Reasoner_addModelToResults", side_effect=mock_add_model_to_results)
-            
-            # Si un reasoner est directement itérable (rare, mais pour couvrir)
-            # ou si son 'solve' retourne directement une collection itérable de modèles.
-            # Pour l'instant, on se fie à getModels() et getModel().
-
-        # Logique pour les Reasoners (Prover, etc.) pour peupler les modèles
-        if self.class_name == "net.sf.tweety.arg.dung.reasoner.CompleteReasoner":
-            # Simuler les extensions complètes: {a}, {b}, {}
-            # Nécessite d'accéder aux arguments créés dans le test.
-            # Pour un mock, on peut soit les passer au constructeur du reasoner,
-            # soit les créer ici de manière générique.
-            # Dans un vrai scénario, le reasoner prendrait une DungTheory.
-            # Ici, on simule le résultat de getModels().
-            models_coll = get_collection_for_type("models")
-            
-            # Créer des mocks pour les arguments 'a' et 'b'
-            mock_arg_a = MagicMock(name="MockArgument_a")
-            mock_arg_a.getName.return_value = "a"
-            mock_arg_a.equals.side_effect = lambda other: hasattr(other, 'getName') and other.getName() == "a"
-            mock_arg_a.hashCode.side_effect = lambda: hash("a")
-            mock_arg_a.class_name = "org.tweetyproject.arg.dung.syntax.Argument"
-            mock_arg_a._constructor_args = ("a",)
-
-            mock_arg_b = MagicMock(name="MockArgument_b")
-            mock_arg_b.getName.return_value = "b"
-            mock_arg_b.equals.side_effect = lambda other: hasattr(other, 'getName') and other.getName() == "b"
-            mock_arg_b.hashCode.side_effect = lambda: hash("b")
-            mock_arg_b.class_name = "org.tweetyproject.arg.dung.syntax.Argument"
-            mock_arg_b._constructor_args = ("b",)
-
-            # Extensions attendues: {a}, {b}, {}
-            # Chaque extension est un Set Java (simulé par MockJavaCollection)
-            HashSet = JClass("java.util.HashSet") # Utiliser notre JClass mocké pour HashSet
-
-            ext1 = HashSet()
-            ext1.add(mock_arg_a)
-            models_coll.append(ext1)
-
-            ext2 = HashSet()
-            ext2.add(mock_arg_b)
-            models_coll.append(ext2)
-
-            ext3 = HashSet() # Ensemble vide
-            models_coll.append(ext3)
-            
-            print(f"[MOCK DEBUG] CompleteReasoner: Ajout de {len(models_coll)} extensions mockées.")
-
-        elif self.class_name == "net.sf.tweety.arg.dung.reasoner.StableReasoner":
-            # Simuler l'extension stable: {a, c}
-            models_coll = get_collection_for_type("models")
-
-            mock_arg_a = MagicMock(name="MockArgument_a")
-            mock_arg_a.getName.return_value = "a"
-            mock_arg_a.equals.side_effect = lambda other: hasattr(other, 'getName') and other.getName() == "a"
-            mock_arg_a.hashCode.side_effect = lambda: hash("a")
-            mock_arg_a.class_name = "org.tweetyproject.arg.dung.syntax.Argument"
-            mock_arg_a._constructor_args = ("a",)
-
-            mock_arg_c = MagicMock(name="MockArgument_c")
-            mock_arg_c.getName.return_value = "c"
-            mock_arg_c.equals.side_effect = lambda other: hasattr(other, 'getName') and other.getName() == "c"
-            mock_arg_c.hashCode.side_effect = lambda: hash("c")
-            mock_arg_c.class_name = "org.tweetyproject.arg.dung.syntax.Argument"
-            mock_arg_c._constructor_args = ("c",)
-
-            HashSet = JClass("java.util.HashSet")
-
-            ext1 = HashSet()
-            ext1.add(mock_arg_a)
-            ext1.add(mock_arg_c)
-            models_coll.append(ext1)
-            
-            print(f"[MOCK DEBUG] StableReasoner: Ajout de {len(models_coll)} extensions mockées.")
-
-        return instance_mock
-
-# Classe pour simuler les collections Java de java.util
-class MockJavaCollection:
-    def __init__(self, java_class_name, *constructor_args):
-        self.class_name = java_class_name
-        self._constructor_args = constructor_args
-        self._internal_collection = self._determine_internal_collection_type()
-
-        # Si un argument est passé au constructeur (ex: new HashSet(anotherCollection))
-        # On essaie de peupler la collection interne.
-        if constructor_args:
-            initial_data = constructor_args[0]
-            if hasattr(initial_data, '__iter__'):
-                try:
-                    for item in initial_data:
-                        self.add(item)
-                except TypeError: # Peut arriver si initial_data n'est pas vraiment itérable malgré __iter__
-                    print(f"[MOCK WARNING] MockJavaCollection pour {self.class_name} a reçu un argument de constructeur non itérable: {initial_data}")
-            elif initial_data is not None: # Gérer le cas où ce n'est pas une collection mais un seul élément ? (rare pour constructeurs de collection)
-                print(f"[MOCK WARNING] MockJavaCollection pour {self.class_name} a reçu un argument de constructeur non-collection: {initial_data}")
-
-
-    def _determine_internal_collection_type(self):
-        if "Set" in self.class_name or "HashSet" in self.class_name:
-            return set()
-        # Pour List, ArrayList, Collection, et par défaut
-        return []
-
-    def add(self, element):
-        if isinstance(self._internal_collection, list):
-            self._internal_collection.append(element)
-            return True # List.add retourne void en Java, mais Collection.add retourne boolean. On simule Collection.
-        elif isinstance(self._internal_collection, set):
-            # Set.add retourne True si l'élément n'était pas déjà présent
-            is_new = element not in self._internal_collection
-            self._internal_collection.add(element)
-            return is_new
-        return False
-
-    def size(self):
-        return len(self._internal_collection)
-
-    def isEmpty(self):
-        return len(self._internal_collection) == 0
-
-    def contains(self, element):
-        # Pour les sets, la recherche est efficace. Pour les listes, c'est une recherche linéaire.
-        # La logique de comparaison d'éléments mockés peut être complexe.
-        # On utilise la logique de `mock_collection_contains_for_type` si possible,
-        # sinon une simple vérification `in`.
-        if hasattr(element, '_constructor_args') and hasattr(element, 'class_name'):
-            for item in self._internal_collection:
-                if hasattr(item, '_constructor_args') and hasattr(item, 'class_name'):
-                    if item.class_name == element.class_name and item._constructor_args == element._constructor_args:
-                        return True
-        return element in self._internal_collection
-
-    def remove(self, element):
-        try:
-            if isinstance(self._internal_collection, list):
-                self._internal_collection.remove(element)
-                return True # List.remove(Object) retourne boolean
-            elif isinstance(self._internal_collection, set):
-                # Set.remove retourne True si l'élément était présent
-                if element in self._internal_collection:
-                    self._internal_collection.remove(element)
-                    return True
-                return False
-        except ValueError: # element not in list
-            return False
-        return False # Par défaut
-
-    def clear(self):
-        self._internal_collection.clear()
-
-    def __iter__(self):
-        return iter(self._internal_collection)
-
-    def toString(self):
-        # Simuler la sortie [elem1, elem2, ...] pour List ou Set
-        return str(list(self._internal_collection)) # Convertir en liste pour une représentation cohérente
-
-    def equals(self, other):
-        if not isinstance(other, MockJavaCollection) or self.class_name != other.class_name:
-            return False
-        if self.size() != other.size():
-            return False
-        
-        # Pour les listes, l'ordre compte. Pour les sets, non.
-        if isinstance(self._internal_collection, list):
-            # Doit aussi vérifier l'égalité des éléments eux-mêmes, potentiellement récursivement
-            # Ceci est une simplification. Une vraie égalité de listes mockées nécessiterait
-            # d'appeler .equals() sur chaque paire d'éléments.
-            return list(self) == list(other) # Comparaison simplifiée
-        elif isinstance(self._internal_collection, set):
-            # Comparaison d'ensembles, l'ordre ne compte pas.
-            # Nécessite que les éléments soient hashables et aient une égalité correcte.
-            return self._internal_collection == other._internal_collection # Comparaison simplifiée
-        return False
-
-    # D'autres méthodes pourraient être ajoutées ici (toArray, etc.)
-
-def JClass(name):
-    """Simule jpype.JClass()."""
-    return MockJClass(name)
- 
-def JArray(type_): # type_ est la classe des éléments, ex: JClass("org.tweetyproject.logics.fol.syntax.Variable")
-    """Simule jpype.JArray()."""
-    # On retourne un mock qui peut stocker des éléments et être itéré.
-    # On a besoin de cela pour que le constructeur de QBF puisse recevoir une "collection" de variables.
-    array_mock = MagicMock(name=f"MockJArray_of_{type_.__name__ if hasattr(type_, '__name__') else str(type_)}")
-    array_mock._mock_jpype_array_elements = []
-    
-    def array_add(element):
-        array_mock._mock_jpype_array_elements.append(element)
-        return True # Comportement typique de .add pour certaines collections Java
-    
-    def array_len():
-        return len(array_mock._mock_jpype_array_elements)
-
-    def array_iter():
-        return iter(array_mock._mock_jpype_array_elements)
-
-    def array_getitem(index):
-        return array_mock._mock_jpype_array_elements[index]
-
-    array_mock.add = MagicMock(side_effect=array_add)
-    array_mock.__len__ = MagicMock(side_effect=array_len) # Pour que len(jarray_mock) fonctionne
-    array_mock.__iter__ = MagicMock(side_effect=array_iter) # Pour que for el in jarray_mock fonctionne
-    array_mock.__getitem__ = MagicMock(side_effect=array_getitem) # Pour accès par index
-
-    # Si le constructeur de JArray est appelé avec une taille (ex: JArray(JString, 5))
-    # ou avec une liste d'initialisation (plus complexe à mocker ici sans savoir comment JPype le fait)
-    # Pour l'instant, on se concentre sur un JArray vide auquel on ajoute des éléments.
-    return array_mock
-
-def JString(value):
-    """Simule jpype.JString()."""
-    # Retourne un mock qui se comporte comme une chaîne mais stocke la valeur originale
-    jstring_mock = MagicMock(name=f"MockJString_{str(value)[:20]}")
-    jstring_mock._mock_jpype_jstring_value = str(value)
-    jstring_mock.toString.return_value = str(value)
-    jstring_mock.__str__.return_value = str(value)
-    jstring_mock.__repr__.return_value = f"JString('{str(value)}')"
-    # Permettre la comparaison directe avec des chaînes Python
-    jstring_mock.__eq__.side_effect = lambda other: str(value) == other
-    jstring_mock.__hash__.side_effect = lambda: hash(str(value))
-    return jstring_mock
-
-def JBoolean(value):
-    """Simule jpype.JBoolean()."""
-    # Utilise JObject pour encapsuler la valeur booléenne et son type Java.
-    # JClass("java.lang.Boolean") est un mock de la classe Java Boolean.
-    return JObject(value, JClass("java.lang.Boolean"))
-
-def JInt(value):
-    """Simule jpype.JInt()."""
-    return JObject(value, JClass("java.lang.Integer"))
-
-def JDouble(value):
-    """Simule jpype.JDouble()."""
-    return JObject(value, JClass("java.lang.Double"))
-
-# Classes Java simulées
-class JObject:
-    """Simule jpype.JObject."""
-    def __init__(self, *args, **kwargs):
-        self.args = args  # Conserver pour débogage ou compatibilité
-        self.kwargs = kwargs
-
-        self._actual_value = None
-        self._java_type_name = None  # Stocker le nom de la classe Java, ex: "java.lang.Double"
-
-        if len(args) == 2:
-            self._actual_value = args[0]  # La valeur Python primitive
-            java_type_arg = args[1]     # Le type Java mocké, ex: JClass("java.lang.Double")
-            if hasattr(java_type_arg, 'class_name'):  # Si c'est un MockJClass
-                self._java_type_name = java_type_arg.class_name
-            elif isinstance(java_type_arg, str):  # Si on passe le nom de la classe directement (moins probable)
-                self._java_type_name = java_type_arg
-            # Si java_type_arg n'est ni l'un ni l'autre, _java_type_name reste None,
-            # et les appels à xxxValue() lèveront une AttributeError.
-        # Si args n'a pas la longueur 2, _actual_value et _java_type_name restent None,
-        # ce qui est un état invalide pour appeler xxxValue().
-
-    def doubleValue(self):
-        if self._java_type_name == "java.lang.Double":
-            return float(self._actual_value)
-        raise AttributeError(f"'JObject' of type '{self._java_type_name or 'unknown'}' has no attribute 'doubleValue'")
-
-    def intValue(self):
-        if self._java_type_name == "java.lang.Integer":
-            return int(self._actual_value)
-        raise AttributeError(f"'JObject' of type '{self._java_type_name or 'unknown'}' has no attribute 'intValue'")
-
-    def booleanValue(self):
-        if self._java_type_name == "java.lang.Boolean":
-            return bool(self._actual_value)
-        raise AttributeError(f"'JObject' of type '{self._java_type_name or 'unknown'}' has no attribute 'booleanValue'")
-
-    def longValue(self):
-        if self._java_type_name == "java.lang.Long":
-            return int(self._actual_value) # Python int gère les longs
-        raise AttributeError(f"'JObject' of type '{self._java_type_name or 'unknown'}' has no attribute 'longValue'")
-
-    def floatValue(self):
-        if self._java_type_name == "java.lang.Float":
-            return float(self._actual_value)
-        raise AttributeError(f"'JObject' of type '{self._java_type_name or 'unknown'}' has no attribute 'floatValue'")
-
-    def shortValue(self):
-        if self._java_type_name == "java.lang.Short":
-            return int(self._actual_value)
-        raise AttributeError(f"'JObject' of type '{self._java_type_name or 'unknown'}' has no attribute 'shortValue'")
-
-    def byteValue(self):
-        if self._java_type_name == "java.lang.Byte":
-            return int(self._actual_value) # Java byte est -128 à 127, Python int convient
-        raise AttributeError(f"'JObject' of type '{self._java_type_name or 'unknown'}' has no attribute 'byteValue'")
-
-    def charValue(self):
-        if self._java_type_name == "java.lang.Character":
-            # Assurer que la valeur est une chaîne et, idéalement, d'un seul caractère.
-            # La conversion en str() gère la plupart des cas.
-            char_val = str(self._actual_value)
-            # En Java, un char ne peut pas être null, mais _actual_value pourrait être None.
-            # Si _actual_value est None, str(None) est "None".
-            # Le comportement exact pour un char null dépend de JPype.
-            # Pour un mock, retourner str() est une approximation raisonnable.
-            return char_val
-        raise AttributeError(f"'JObject' of type '{self._java_type_name or 'unknown'}' has no attribute 'charValue'")
-
-class JException(Exception):
-    """Simule jpype.JException."""
-    def __init__(self, message="Mock Java Exception"):
-        super().__init__(message)
-        self.message = message
-    
-    def getClass(self):
-        """Simule la méthode getClass() de Java."""
-        class MockClass:
-            def getName(self):
-                return "org.mockexception.MockException"
-        return MockClass()
-    
-    def getMessage(self):
-        """Simule la méthode getMessage() de Java."""
-        return self.message
-
-<<<<<<< HEAD
-config = MagicMock() # Ajout pour simuler jpype.config
-=======
-class JVMNotFoundException(Exception):
-    """Simule jpype.JVMNotFoundException."""
-    pass
-
-# Mock pour jpype.imports
-class MockImportsModule:
-    def __init__(self):
-        self._registered_domains = {}
-
-    def registerDomain(self, domain_name, alias=None):
-        # Simule l'enregistrement d'un domaine.
-        # Pour l'instant, on ne fait rien de spécial avec, mais on pourrait stocker l'info.
-        actual_alias = alias if alias else domain_name
-        self._registered_domains[domain_name] = actual_alias
-        mock_logger.info(f"jpype.imports.registerDomain: Registered domain '{domain_name}' with alias '{actual_alias}'")
-
-    # Ajouter d'autres méthodes de jpype.imports si nécessaire
-    # par exemple, getDomain(domain_name)
-
-imports = MockImportsModule()
-
->>>>>>> 383b003b
-
-# Installer le mock dans sys.modules
-# ATTENTION: Ces lignes sont commentées car elles causent des problèmes avec les tests d'intégration
-# qui ont besoin du vrai module jpype. Les tests nécessitant le mock devraient l'activer explicitement.
-# if 'jpype' not in sys.modules or 'tests.mocks.jpype_mock' not in sys.modules['jpype'].__file__:
-#     sys.modules['jpype'] = sys.modules[__name__]
-#     mock_logger.info("Mock activé pour 'jpype'")
-# else:
-#     mock_logger.info("Mock pour 'jpype' déjà présent ou est le vrai module, non remplacé.")
-
-# if 'jpype1' not in sys.modules or 'tests.mocks.jpype_mock' not in sys.modules['jpype1'].__file__:
-#     sys.modules['jpype1'] = sys.modules[__name__]
-#     mock_logger.info("Mock activé pour 'jpype1'")
-# else:
-#     mock_logger.info("Mock pour 'jpype1' déjà présent ou est le vrai module, non remplacé.")
-
-
-mock_logger.info("Mock JPype1 (jpype_mock.py) initialisé. Le patch global sys.modules est DÉSACTIVÉ.")
+"""
+Mock de JPype1 pour la compatibilité avec Python 3.12+.
+
+Ce mock simule les fonctionnalités essentielles de JPype1 utilisées par le projet.
+"""
+
+import sys
+import os
+from unittest.mock import MagicMock
+import logging
+
+# Configuration du logging pour le mock lui-même
+mock_logger = logging.getLogger(__name__)
+# S'assurer que le logger a un handler pour afficher les messages, même si le projet principal
+# configure le logging plus tard. Ceci est utile pour le débogage du mock lui-même.
+if not mock_logger.hasHandlers():
+    handler = logging.StreamHandler(sys.stdout)
+    formatter = logging.Formatter('[MOCK JPYPE LOG] %(asctime)s - %(levelname)s - %(message)s')
+    handler.setFormatter(formatter)
+    mock_logger.addHandler(handler)
+mock_logger.setLevel(logging.INFO) # ou logging.DEBUG pour plus de verbosité
+
+mock_logger.info("Module jpype_mock.py en cours de chargement.")
+
+# Version du mock
+__version__ = "1.4.0-mock"
+
+# Variables globales pour simuler l'état de la JVM
+_jvm_started = False
+_jvm_path = None
+
+# Simuler jpype.config
+class MockConfig:
+    def __init__(self):
+        self.jvm_path = None # Initialement None, peut être défini par startJVM
+        self.convertStrings = False # Valeur par défaut typique
+        # Ajouter d'autres attributs de config si besoin
+config = MockConfig()
+
+
+# Simuler jpype.java (pour accès comme jpype.java.lang.String)
+class MockJavaNamespace:
+    def __init__(self, path_prefix=""):
+        self._path_prefix = path_prefix
+
+    def __getattr__(self, name):
+        # Si on demande jpype.java.lang, on retourne un nouveau MockJavaNamespace pour 'lang'
+        # Si on demande jpype.java.lang.String, on retourne JClass('java.lang.String')
+        new_path = f"{self._path_prefix}.{name}" if self._path_prefix else name
+        
+        # Heuristique: si le nom commence par une majuscule, c'est probablement une classe.
+        # Sinon, c'est un sous-package.
+        # Ceci n'est pas parfait mais couvre de nombreux cas.
+        # Ex: java.lang.String vs java.util.List
+        # java.lang -> sous-package
+        # java.lang.String -> classe
+        
+        # Pour éviter une récursion infinie avec des noms comme 'some.package.MyClass.MyInnerClass'
+        # on pourrait avoir une liste de classes connues ou une logique plus fine.
+        # Pour l'instant, si le dernier segment commence par une majuscule, on suppose que c'est une classe.
+        final_segment = new_path.split('.')[-1]
+        if final_segment and final_segment[0].isupper():
+            mock_logger.debug(f"Accès à jpype.java...{new_path}, interprété comme JClass('{new_path}')")
+            return JClass(new_path) # Retourne une instance de MockJClass
+        else:
+            mock_logger.debug(f"Accès à jpype.java...{new_path}, interprété comme sous-namespace")
+            return MockJavaNamespace(new_path)
+
+java = MockJavaNamespace("java") # Pour jpype.java.xxx
+# On pourrait aussi avoir besoin de simuler d'autres packages de haut niveau comme 'org', 'net', etc.
+# si le code fait jpype.org.tweetyproject...
+# Pour l'instant, on se concentre sur 'java'.
+
+def isJVMStarted():
+    """Simule jpype.isJVMStarted()."""
+    return _jvm_started
+
+def startJVM(jvmpath=None, *args, **kwargs):
+    """Simule jpype.startJVM()."""
+    global _jvm_started, _jvm_path
+    _jvm_started = True
+    _jvm_path = jvmpath or getDefaultJVMPath()
+    # Mettre à jour config.jvm_path aussi, car c'est souvent là que le code le cherche après démarrage
+    config.jvm_path = _jvm_path
+    mock_logger.info(f"JVM démarrée avec le chemin: {_jvm_path}")
+
+def shutdownJVM():
+    """Simule jpype.shutdownJVM()."""
+    global _jvm_started
+    print("[MOCK DEBUG] Avant opérations dans shutdownJVM:")
+    jpype_module = sys.modules.get('jpype')
+    print(f"[MOCK DEBUG] sys.modules.get('jpype'): {jpype_module}")
+    print(f"[MOCK DEBUG] getattr(jpype_module, '__file__', 'N/A'): {getattr(jpype_module, '__file__', 'N/A')}")
+    print(f"[MOCK DEBUG] hasattr(jpype_module, 'config'): {hasattr(jpype_module, 'config')}")
+    has_core = hasattr(jpype_module, '_core')
+    print(f"[MOCK DEBUG] hasattr(jpype_module, '_core'): {has_core}")
+    if has_core and jpype_module._core is not None: # Vérifier aussi que _core n'est pas None
+        print(f"[MOCK DEBUG] hasattr(jpype_module._core, '_JTerminate'): {hasattr(jpype_module._core, '_JTerminate')}")
+    elif has_core and jpype_module._core is None:
+        print(f"[MOCK DEBUG] jpype_module._core est None.")
+    
+    _jvm_started = False
+    mock_logger.info("JVM arrêtée")
+
+def getDefaultJVMPath():
+    """Simule jpype.getDefaultJVMPath()."""
+    # Retourner un chemin par défaut basé sur l'OS
+    if sys.platform == "win32":
+        return "C:\\Program Files\\Java\\jdk-11\\bin\\server\\jvm.dll"
+    elif sys.platform == "darwin":
+        return "/Library/Java/JavaVirtualMachines/jdk-11.jdk/Contents/Home/lib/server/libjvm.dylib"
+    else:
+        return "/usr/lib/jvm/java-11-openjdk/lib/server/libjvm.so"
+
+def getJVMPath():
+    """Simule jpype.getJVMPath()."""
+    return _jvm_path or getDefaultJVMPath()
+
+def getJVMVersion():
+    """Simule jpype.getJVMVersion()."""
+    # Retourne un tuple similaire à celui de JPype: (version_string, major, minor, patch)
+    return ("Mock JVM Version 1.0 (Java 11 compatible)", 11, 0, 0)
+
+class MockJClass:
+    """Mock pour JClass avec attributs spécifiques."""
+    def __init__(self, name):
+        self.__name__ = name
+        self.class_name = name
+        self._static_attributes = {}
+
+        if name == "net.sf.tweety.arg.dung.semantics.OpponentModel":
+            mock_simple = MagicMock(name="OpponentModel.SIMPLE_enum_instance")
+            mock_simple.toString.return_value = "SIMPLE"
+            mock_simple.name.return_value = "SIMPLE" # Souvent utilisé pour les enums Java
+            # Idéalement, class_name ici serait le type de l'enum lui-même,
+            # mais pour l'accès statique, cela pourrait ne pas être crucial.
+            mock_simple.class_name = name
+            self._static_attributes["SIMPLE"] = mock_simple
+
+        if name == "org.tweetyproject.logics.qbf.syntax.Quantifier":
+            mock_exists = MagicMock(name="Quantifier.EXISTS_enum_instance")
+            mock_exists.toString.return_value = "EXISTS"
+            mock_exists.name.return_value = "EXISTS"
+            mock_exists.class_name = name
+            self._static_attributes["EXISTS"] = mock_exists
+
+            mock_forall = MagicMock(name="Quantifier.FORALL_enum_instance")
+            mock_forall.toString.return_value = "FORALL"
+            mock_forall.name.return_value = "FORALL"
+            mock_forall.class_name = name
+            self._static_attributes["FORALL"] = mock_forall
+        
+    def __getattr__(self, attr_name):
+        if attr_name in self._static_attributes:
+            return self._static_attributes[attr_name]
+        # Comportement par défaut si l'attribut n'est pas statique ou géré spécifiquement
+        # Lever AttributeError est le comportement standard si l'attribut n'est pas trouvé.
+        # Cependant, JClass elle-même pourrait avoir d'autres attributs/méthodes.
+        # Pour l'instant, on se concentre sur les attributs statiques.
+        # Si on accède à un attribut qui n'est ni statique ni un attribut normal de MockJClass,
+        # cela devrait lever une erreur.
+        # MagicMock gère cela par défaut en créant un nouveau mock, ce qui n'est pas ce que nous voulons ici
+        # pour les attributs non définis sur la classe elle-même.
+        # Mais pour les attributs demandés sur l'objet JClass (pas l'instance), c'est différent.
+        # La question est de savoir si JClass().ATTRIBUT ou JClass.ATTRIBUT est utilisé.
+        # JPype utilise JClass('mypackage.MyClass').STATIC_FIELD.
+        # Donc __getattr__ sur l'instance de MockJClass est correct.
+        raise AttributeError(f"'{self.class_name}' object has no attribute '{attr_name}' and it's not a defined static attribute")
+
+    def __call__(self, *args, **kwargs):
+        # Gestion spécifique pour les collections java.util.*
+        if self.class_name.startswith("java.util."):
+            # Si des arguments sont passés au constructeur de la collection (ex: HashSet(initial_collection))
+            # ils seront dans *args. MockJavaCollection devra les gérer.
+            return MockJavaCollection(self.class_name, *args)
+
+        instance_mock = MagicMock(name=f"MockInstanceOf_{self.class_name}")
+        instance_mock._constructor_args = args
+        instance_mock.class_name = self.class_name # Pour les vérifications de type
+        instance_mock._collections = {} # Dictionnaire pour stocker les collections par type
+        instance_mock._attributes = {} # Pour stocker des attributs simples comme maxTurns
+
+        # Configurer getName si le premier argument est une chaîne (cas courant pour Argument, Agent)
+        # Configurer getName si le premier argument est une chaîne ou un JString mocké
+        if args and len(args) > 0:
+            first_arg = args[0]
+            if isinstance(first_arg, str):
+                instance_mock.getName.return_value = first_arg
+            elif isinstance(first_arg, MagicMock) and hasattr(first_arg, '_mock_jpype_jstring_value'):
+                instance_mock.getName = MagicMock(return_value=first_arg._mock_jpype_jstring_value)
+            else:
+                instance_mock.getName.return_value = f"DefaultName_{self.class_name}"
+        else:
+            instance_mock.getName.return_value = f"DefaultName_{self.class_name}"
+
+        instance_mock.toString.return_value = f"MockedToString_{self.class_name}({args})"
+
+        # Logique pour les collections internes
+        def get_collection_for_type(collection_type_name):
+            if collection_type_name not in instance_mock._collections:
+                instance_mock._collections[collection_type_name] = []
+            return instance_mock._collections[collection_type_name]
+
+        # La méthode 'add' sur l'instance principale pourrait ajouter à une collection "par défaut"
+        # ou être plus spécifique si la classe l'exige (ex: DungTheory.add(Argument) vs DungTheory.add(Attack))
+        # Pour l'instant, on suppose que 'add' ajoute à une collection 'default_elements'
+        # Les tests spécifiques pourraient nécessiter de raffiner cela.
+        def mock_add_to_default_collection(element):
+            default_coll = get_collection_for_type("default_elements")
+            default_coll.append(element)
+            return True # Simuler le comportement de certaines collections Java
+
+        # Méthodes de collection génériques qui opèrent sur un type de collection donné
+        def mock_collection_size_for_type(collection_type_name):
+            coll = get_collection_for_type(collection_type_name)
+            print(f"[MOCK DEBUG] Taille de la collection '{collection_type_name}': {len(coll)}")
+            return len(coll)
+
+        def mock_collection_is_empty_for_type(collection_type_name):
+            return len(get_collection_for_type(collection_type_name)) == 0
+
+        def mock_collection_contains_for_type(element, collection_type_name):
+            collection = get_collection_for_type(collection_type_name)
+            if hasattr(element, '_constructor_args') and hasattr(element, 'class_name'): # C'est un de nos mocks
+                for item in collection:
+                    if hasattr(item, '_constructor_args') and hasattr(item, 'class_name'):
+                        if item.class_name == element.class_name and item._constructor_args == element._constructor_args:
+                            return True
+            return element in collection # Fallback simple
+
+        def mock_collection_iter_for_type(collection_type_name):
+            return iter(get_collection_for_type(collection_type_name))
+
+        # Appliquer la méthode 'add' générique à l'instance principale
+        # Certaines classes comme PlBeliefSet ou DungTheory ont une méthode add directe.
+        if "BeliefSet" in self.class_name or "Theory" in self.class_name:
+             instance_mock.add = MagicMock(name="InstanceCollectionMethod_add", side_effect=mock_add_to_default_collection)
+             # Pour size(), isEmpty(), contains() sur l'instance elle-même, elles opéreront sur 'default_elements'
+             instance_mock.size = MagicMock(name="InstanceCollectionMethod_size", side_effect=lambda: mock_collection_size_for_type("default_elements"))
+             instance_mock.isEmpty = MagicMock(name="InstanceCollectionMethod_isEmpty", side_effect=lambda: mock_collection_is_empty_for_type("default_elements"))
+             instance_mock.contains = MagicMock(name="InstanceCollectionMethod_contains", side_effect=lambda el: mock_collection_contains_for_type(el, "default_elements"))
+
+
+        # Méthodes qui retournent des collections spécifiques
+        # Chaque get<CollectionType> manipulera sa propre liste dans instance_mock._collections
+        methods_returning_collections_map = {
+            "getNodes": "nodes",
+            "getAttacks": "attacks",
+            "getArguments": "arguments", # Souvent synonyme de getNodes pour DungTheory
+            "getFormulas": "formulas",
+            "getVariables": "variables",
+            "getModels": "models" # Pour les Reasoners
+        }
+
+        for method_name, collection_key in methods_returning_collections_map.items():
+            # Assurer que la collection spécifique est initialisée
+            get_collection_for_type(collection_key)
+
+            returned_collection_mock = MagicMock(name=f"ReturnedMockCollection_{method_name}")
+            
+            # Les opérations sur returned_collection_mock utilisent la collection spécifique
+            returned_collection_mock.size = MagicMock(side_effect=lambda ck=collection_key: mock_collection_size_for_type(ck))
+            returned_collection_mock.isEmpty = MagicMock(side_effect=lambda ck=collection_key: mock_collection_is_empty_for_type(ck))
+            returned_collection_mock.contains = MagicMock(side_effect=lambda el, ck=collection_key: mock_collection_contains_for_type(el, ck))
+            returned_collection_mock.__iter__ = MagicMock(side_effect=lambda ck=collection_key: mock_collection_iter_for_type(ck))
+            
+            # La méthode 'add' sur une collection retournée ne devrait typiquement pas exister ou être no-op
+            # ou ajouter à CETTE collection spécifique si c'est le comportement attendu.
+            # Pour l'instant, no-op pour éviter des effets de bord non désirés.
+            returned_collection_mock.add = MagicMock(name=f"ReturnedCollection_{method_name}_add_noop")
+
+            # Assigner le mock de collection retourné à la méthode de l'instance
+            # Si la méthode n'existe pas encore, MagicMock la créera.
+            setattr(instance_mock, method_name, MagicMock(return_value=returned_collection_mock))
+
+        # Cas spécial pour getModel() qui retourne un seul ensemble/objet (souvent un Set de la première extension)
+        # ou parfois une collection avec un seul modèle.
+        # Pour l'itération, on le fait pointer vers la collection 'models' si elle existe,
+        # sinon une collection 'single_model_holder'.
+        if hasattr(instance_mock, "getModel"):
+            # Si getModel est appelé, on s'attend à ce qu'il opère sur les 'models'
+            # ou une collection dédiée si 'models' n'est pas le bon conteneur.
+            # Pour l'instant, on le lie à 'models' pour la cohérence avec getModels.
+            # Si un seul objet est attendu et non une collection, le testeur devra mocker différemment.
+            model_collection_key = "models" # Ou "single_model_set" si on veut le distinguer
+            get_collection_for_type(model_collection_key) # Assurer l'initialisation
+
+            model_set_mock = MagicMock(name="ReturnedMockSet_getModel")
+            model_set_mock.size = MagicMock(side_effect=lambda: mock_collection_size_for_type(model_collection_key))
+            model_set_mock.isEmpty = MagicMock(side_effect=lambda: mock_collection_is_empty_for_type(model_collection_key))
+            model_set_mock.contains = MagicMock(side_effect=lambda el: mock_collection_contains_for_type(el, model_collection_key))
+            model_set_mock.__iter__ = MagicMock(side_effect=lambda: mock_collection_iter_for_type(model_collection_key))
+            instance_mock.getModel.return_value = model_set_mock
+            
+        # Logique spécifique pour peupler les collections lors de l'appel au constructeur
+        # Exemple: DungTheory(arguments_collection)
+        if self.class_name == "org.tweetyproject.arg.dung.syntax.DungTheory":
+            # Si le constructeur de DungTheory prend une collection d'arguments
+            if len(args) == 1 and isinstance(args[0], MagicMock) and hasattr(args[0], "__iter__"):
+                # On suppose que args[0] est une collection itérable d'arguments mockés
+                # On les ajoute à la collection 'nodes' (ou 'arguments')
+                nodes_collection = get_collection_for_type("nodes") # ou "arguments"
+                for arg_element in args[0]: # itérer sur le mock de collection Java
+                    nodes_collection.append(arg_element)
+            # La méthode 'add' d'une DungTheory ajoute un Argument à 'nodes' et potentiellement 'arguments'
+            # et une Attack à 'attacks'. Il faut surcharger 'add'.
+            def dung_theory_add(element):
+                if hasattr(element, 'class_name'):
+                    if element.class_name == "org.tweetyproject.arg.dung.syntax.Argument":
+                        nodes_coll = get_collection_for_type("nodes")
+                        nodes_coll.append(element)
+                        print(f"[MOCK DEBUG] DungTheory.add: Ajout de l'argument '{element.getName()}' à la collection 'nodes'. Taille actuelle: {len(nodes_coll)}")
+                        return True
+                    elif element.class_name == "org.tweetyproject.arg.dung.syntax.Attack":
+                        attacks_coll = get_collection_for_type("attacks")
+                        attacks_coll.append(element)
+                        print(f"[MOCK DEBUG] DungTheory.add: Ajout de l'attaque à la collection 'attacks'. Taille actuelle: {len(attacks_coll)}")
+                        return True
+                # Fallback pour d'autres types ou si class_name n'est pas là
+                print(f"[MOCK DEBUG] DungTheory.add: Ajout d'un élément non reconnu: {element}")
+                return mock_add_to_default_collection(element)
+            instance_mock.add = MagicMock(name="DungTheory_add", side_effect=dung_theory_add)
+
+
+        # Gérer .equals()
+        # Logique d'égalité par défaut, basée sur class_name et _constructor_args.
+        # instance_mock est l'objet 'self' pour la comparaison .equals().
+        # current_instance_args (maintenant instance_mock._constructor_args) sont les args du constructeur 
+        # de l'instance sur laquelle .equals est appelé.
+        def default_equals_logic(other_obj): # other_obj est l'objet comparé à instance_mock
+            if not isinstance(other_obj, MagicMock) or \
+               not hasattr(other_obj, 'class_name') or \
+               not hasattr(other_obj, '_constructor_args') or \
+               not hasattr(instance_mock, '_constructor_args'): # S'assurer que instance_mock a aussi des args
+                return False
+            
+            if instance_mock.class_name != other_obj.class_name:
+                return False
+            
+            # Comparaison des arguments du constructeur
+            current_args_for_self = instance_mock._constructor_args
+            other_constructor_args_for_other = other_obj._constructor_args
+            
+            if len(current_args_for_self) != len(other_constructor_args_for_other):
+                return False
+                
+            for i in range(len(current_args_for_self)):
+                arg_self = current_args_for_self[i]
+                arg_other = other_constructor_args_for_other[i]
+                
+                # Si les arguments sont eux-mêmes des mocks avec une méthode equals, l'utiliser
+                if hasattr(arg_self, 'equals') and callable(arg_self.equals):
+                    if not arg_self.equals(arg_other): # Appelle récursivement .equals()
+                        return False
+                # Sinon, comparaison Python standard (pour types primitifs ou autres objets)
+                elif arg_self != arg_other: # Attention: peut ne pas être sémantiquement correct pour tous les objets
+                    return False
+            return True
+
+        # Logique d'égalité spécifique par classe
+        if self.class_name == "org.tweetyproject.arg.dung.syntax.Argument":
+            def argument_equals_side_effect(other):
+                # 'other' est l'objet comparé à 'instance_mock'
+                if not isinstance(other, MagicMock) or \
+                   not hasattr(other, 'class_name') or other.class_name != instance_mock.class_name or \
+                   not hasattr(other, '_constructor_args') or not other._constructor_args or \
+                   not hasattr(instance_mock, '_constructor_args') or not instance_mock._constructor_args:
+                    return False
+
+                # Un Argument est typiquement identifié par son nom (premier arg du constructeur)
+                if len(instance_mock._constructor_args) > 0 and isinstance(instance_mock._constructor_args[0], str) and \
+                   len(other._constructor_args) > 0 and isinstance(other._constructor_args[0], str):
+                    return instance_mock._constructor_args[0] == other._constructor_args[0]
+                
+                # Fallback à la logique par défaut si la structure n'est pas celle attendue (ex: pas de nom string)
+                return default_equals_logic(other)
+            instance_mock.equals.side_effect = argument_equals_side_effect
+            
+            # hashCode pour Argument
+            def argument_hash_code_side_effect():
+                if hasattr(instance_mock, '_constructor_args') and instance_mock._constructor_args and \
+                   isinstance(instance_mock._constructor_args[0], str):
+                    return hash(instance_mock._constructor_args[0])
+                # Fallback si la structure n'est pas celle attendue
+                return object.__hash__(instance_mock) # Ou un autre hash par défaut
+            instance_mock.hashCode.side_effect = argument_hash_code_side_effect
+
+        elif self.class_name == "org.tweetyproject.arg.dung.syntax.Attack":
+            def attack_equals_side_effect(other):
+                # 'other' est l'objet comparé à 'instance_mock'
+                # instance_mock._constructor_args sont les args de l'objet sur lequel .equals est appelé
+                if not isinstance(other, MagicMock) or \
+                   not hasattr(other, 'class_name') or other.class_name != instance_mock.class_name or \
+                   not hasattr(other, '_constructor_args') or len(other._constructor_args) != 2 or \
+                   not hasattr(instance_mock, '_constructor_args') or len(instance_mock._constructor_args) != 2:
+                    return False
+
+                attacker_self = instance_mock._constructor_args[0]
+                attacked_self = instance_mock._constructor_args[1]
+                attacker_other = other._constructor_args[0]
+                attacked_other = other._constructor_args[1]
+
+                # Comparaison sémantique: les attaquants doivent être égaux ET les attaqués doivent être égaux.
+                # On s'attend à ce que les composants (Arguments) aient leur propre méthode 'equals'.
+                
+                attacker_components_are_equal = False
+                if hasattr(attacker_self, 'equals') and callable(attacker_self.equals):
+                    attacker_components_are_equal = attacker_self.equals(attacker_other)
+                else: # Fallback si attacker_self (composant) n'a pas .equals
+                    attacker_components_are_equal = (attacker_self == attacker_other) 
+                
+                if not attacker_components_are_equal:
+                    return False
+                    
+                attacked_components_are_equal = False
+                if hasattr(attacked_self, 'equals') and callable(attacked_self.equals):
+                    attacked_components_are_equal = attacked_self.equals(attacked_other)
+                else: # Fallback si attacked_self (composant) n'a pas .equals
+                    attacked_components_are_equal = (attacked_self == attacked_other)
+                    
+                return attacked_components_are_equal
+            instance_mock.equals.side_effect = attack_equals_side_effect
+
+            # hashCode pour Attack
+            def attack_hash_code_side_effect():
+                if hasattr(instance_mock, '_constructor_args') and len(instance_mock._constructor_args) == 2:
+                    attacker_self = instance_mock._constructor_args[0]
+                    attacked_self = instance_mock._constructor_args[1]
+                    
+                    # S'assurer que les composants ont hashCode
+                    h_attacker = 0
+                    if hasattr(attacker_self, 'hashCode') and callable(attacker_self.hashCode):
+                        h_attacker = attacker_self.hashCode()
+                    else: # Fallback pour les composants non mockés ou sans hashCode explicite
+                        h_attacker = hash(attacker_self)
+                        
+                    h_attacked = 0
+                    if hasattr(attacked_self, 'hashCode') and callable(attacked_self.hashCode):
+                        h_attacked = attacked_self.hashCode()
+                    else: # Fallback
+                        h_attacked = hash(attacked_self)
+                        
+                    return hash((h_attacker, h_attacked))
+                # Fallback si la structure n'est pas celle attendue
+                return object.__hash__(instance_mock) # Ou un autre hash par défaut
+            instance_mock.hashCode.side_effect = attack_hash_code_side_effect
+        
+        # Ajoutez d'autres logiques spécifiques pour .equals() ici si nécessaire:
+        # elif self.class_name == "org.tweetyproject.some.other.Class":
+        #     def specific_equals_logic(other):
+        #         # ... votre logique ...
+        #         return result
+        #     instance_mock.equals.side_effect = specific_equals_logic
+            
+        else:
+            # Pour toutes les autres classes, utiliser la logique d'égalité par défaut.
+            # S'assurer que instance_mock est bien l'objet sur lequel .equals est appelé.
+            # La fonction default_equals_logic prend 'other_obj' comme argument.
+            # Le 'self' implicite de default_equals_logic sera 'instance_mock'.
+            instance_mock.equals.side_effect = default_equals_logic
+            
+            # hashCode par défaut pour les autres classes
+            # Si equals est basé sur _constructor_args, hashCode devrait l'être aussi.
+            def default_hash_code_logic():
+                if hasattr(instance_mock, '_constructor_args'):
+                    # Créer un tuple des arguments pour le rendre hashable.
+                    # Si les arguments eux-mêmes ne sont pas hashables, cela échouera.
+                    # Une version plus robuste pourrait hasher les représentations str ou les hashCodes individuels.
+                    try:
+                        # Tenter de hasher les args directement s'ils sont primitifs ou ont un bon __hash__
+                        # Pour les mocks, il faut utiliser leur .hashCode() s'il existe.
+                        hashed_args = []
+                        for arg in instance_mock._constructor_args:
+                            if hasattr(arg, 'hashCode') and callable(arg.hashCode):
+                                hashed_args.append(arg.hashCode())
+                            elif isinstance(arg, MagicMock): # Si c'est un mock sans .hashCode() explicite
+                                hashed_args.append(object.__hash__(arg)) # Utiliser le hash de l'objet mock
+                            else:
+                                hashed_args.append(hash(arg)) # Pour les types Python normaux
+                        return hash(tuple(hashed_args))
+                    except TypeError:
+                        # Si un argument n'est pas hashable, fallback
+                        return object.__hash__(instance_mock)
+                return object.__hash__(instance_mock) # Hash de l'objet mock lui-même
+            instance_mock.hashCode.side_effect = default_hash_code_logic
+
+        # Ajouter __eq__ et __hash__ pour la compatibilité avec les collections Python
+        # qui utilisent ces méthodes pour l'égalité et le hachage.
+        # Ces méthodes délégueront aux méthodes equals() et hashCode() mockées.
+        def __eq__side_effect(other):
+            if hasattr(instance_mock, 'equals') and callable(instance_mock.equals):
+                return instance_mock.equals(other)
+            return NotImplemented # Indique que la comparaison n'est pas implémentée par ce type
+
+        def __hash__side_effect():
+            if hasattr(instance_mock, 'hashCode') and callable(instance_mock.hashCode):
+                return instance_mock.hashCode()
+            return object.__hash__(instance_mock) # Fallback
+
+        instance_mock.__eq__.side_effect = __eq__side_effect
+        instance_mock.__hash__.side_effect = __hash__side_effect
+
+# Logique pour FormulaParser.parseFormula()
+        # Cette section doit être avant les configurations spécifiques de formules (comme QBF ci-dessous)
+        # car elle crée les instances de formules qui pourraient ensuite être configurées.
+        formula_class_map = {
+            "net.sf.tweety.logics.pl.parser.PlParser": "net.sf.tweety.logics.pl.syntax.PropositionalFormula",
+            "net.sf.tweety.logics.fol.parser.FolParser": "net.sf.tweety.logics.fol.syntax.FolFormula",
+            "org.tweetyproject.logics.qbf.parser.QbfParser": "org.tweetyproject.logics.qbf.syntax.QuantifiedBooleanFormula",
+            # TODO: Ajouter d'autres parsers si nécessaire, ex:
+            # "org.tweetyproject.logics.cl.parser.ClParser": "org.tweetyproject.logics.cl.syntax.ClFormula",
+        }
+
+        if self.class_name in formula_class_map:
+            expected_formula_class_name = formula_class_map[self.class_name]
+
+            def mock_parse_formula(formula_string, *args_parser): # formula_string est l'argument de parseFormula
+                # args_parser capture d'éventuels arguments supplémentaires passés à parseFormula
+                parsed_formula_mock = MagicMock(name=f"ParsedFormula_{expected_formula_class_name}_{str(formula_string)[:30]}")
+                parsed_formula_mock.class_name = expected_formula_class_name
+                # Stocker la formule originale et les autres args pour la traçabilité et .equals()
+                parsed_formula_mock._constructor_args = (formula_string,) + args_parser 
+                parsed_formula_mock.toString.return_value = str(formula_string)
+
+                # Logique d'égalité pour les formules parsées
+                def formula_equals_logic(other_formula):
+                    if not isinstance(other_formula, MagicMock) or \
+                       not hasattr(other_formula, 'class_name') or \
+                       not hasattr(other_formula, '_constructor_args'):
+                        return False
+                    
+                    # Comparer class_name
+                    if parsed_formula_mock.class_name != other_formula.class_name:
+                        return False
+                    
+                    # Comparer les arguments du constructeur (qui incluent la chaîne de formule)
+                    if parsed_formula_mock._constructor_args != other_formula._constructor_args:
+                        return False
+                        
+                    return True
+                
+                parsed_formula_mock.equals = MagicMock(name=f"{expected_formula_class_name}_equals", side_effect=formula_equals_logic)
+                
+                # Note: Si la formule retournée est une QuantifiedBooleanFormula, des comportements spécifiques
+                # (comme getQuantifier, getVariables) sont gérés par la logique QBF plus bas lorsque
+                # JClass("...QuantifiedBooleanFormula") est instanciée directement.
+                # Ce mock de formule parsée se concentre sur avoir le bon class_name et une base de .equals().
+                # Des comportements plus spécifiques pourraient être ajoutés à parsed_formula_mock si nécessaire.
+
+                return parsed_formula_mock
+
+            instance_mock.parseFormula = MagicMock(name=f"{self.class_name}_parseFormula", side_effect=mock_parse_formula)
+        # Gérer getQuantifier pour QuantifiedBooleanFormula
+        if self.class_name == "org.tweetyproject.logics.qbf.syntax.QuantifiedBooleanFormula":
+            if args and len(args) > 0 and args[0] in ("EXISTS_MOCK_VALUE", "FORALL_MOCK_VALUE"):
+                 instance_mock.getQuantifier.return_value = args[0]
+            else: # Fallback
+                 instance_mock.getQuantifier.return_value = "MOCK_QBF_UNKNOWN_QUANTIFIER_FALLBACK"
+            
+            # Correction pour getVariables() pour QBF
+            # Le deuxième argument du constructeur est censé être un JArray de Variable
+            if len(args) > 1:
+                qbf_variables_arg = args[1]
+                variables_collection = get_collection_for_type("variables") # Assure l'initialisation
+                variables_collection.clear() # Vider au cas où
+
+                if isinstance(qbf_variables_arg, MagicMock) and hasattr(qbf_variables_arg, '_mock_jpype_array_elements'):
+                    # Si JArray est mocké pour avoir _mock_jpype_array_elements
+                    for var_element in qbf_variables_arg._mock_jpype_array_elements:
+                        variables_collection.append(var_element)
+                elif isinstance(qbf_variables_arg, (list, tuple)): # Si on passe une liste Python directement
+                    for var_element in qbf_variables_arg:
+                        variables_collection.append(var_element)
+                # Si qbf_variables_arg est un seul mock de Variable (pas une collection)
+                elif isinstance(qbf_variables_arg, MagicMock) and qbf_variables_arg.class_name == "org.tweetyproject.logics.fol.syntax.Variable":
+                     variables_collection.append(qbf_variables_arg)
+
+
+            # Assurer que getVariables() sur l'instance QBF utilise cette collection "variables"
+            qbf_vars_collection_mock = MagicMock(name="ReturnedMockCollection_QBF_getVariables")
+            qbf_vars_collection_mock.size = MagicMock(side_effect=lambda: mock_collection_size_for_type("variables"))
+            qbf_vars_collection_mock.isEmpty = MagicMock(side_effect=lambda: mock_collection_is_empty_for_type("variables"))
+            qbf_vars_collection_mock.contains = MagicMock(side_effect=lambda el: mock_collection_contains_for_type(el, "variables"))
+            qbf_vars_collection_mock.__iter__ = MagicMock(side_effect=lambda: mock_collection_iter_for_type("variables"))
+            instance_mock.getVariables.return_value = qbf_vars_collection_mock
+
+
+        # Pour les méthodes comme inconsistencyMeasure qui devraient retourner un nombre
+        if "InconsistencyMeasure" in self.class_name:
+            instance_mock.inconsistencyMeasure.return_value = 0.0 # Ou 1.0 pour indiquer une inconsistance par défaut
+
+        # Gestion générique des getters/setters simples comme getMaxTurns/setMaxTurns
+        # Initialiser les valeurs par défaut pour les attributs connus
+        if self.class_name == "org.tweetyproject.agents.dialogues.protocols.PersuasionProtocol":
+            instance_mock._attributes['_max_turns'] = 0 # Valeur par défaut pour maxTurns
+
+        # Configurer setMaxTurns
+        if hasattr(instance_mock, "setMaxTurns"):
+            def mock_set_max_turns(value):
+                instance_mock._attributes['_max_turns'] = value
+            instance_mock.setMaxTurns = MagicMock(name=f"{self.class_name}_setMaxTurns", side_effect=mock_set_max_turns)
+
+        # Configurer getMaxTurns
+        if hasattr(instance_mock, "getMaxTurns"):
+            def mock_get_max_turns():
+                return instance_mock._attributes.get('_max_turns', 0) # Retourne 0 si non défini
+            instance_mock.getMaxTurns = MagicMock(name=f"{self.class_name}_getMaxTurns", side_effect=mock_get_max_turns)
+            
+        # Logique pour les Reasoners (Prover, etc.) pour peupler les modèles
+        if "Reasoner" in self.class_name or "Prover" in self.class_name:
+            def mock_add_model_to_results(model_element):
+                models_coll = get_collection_for_type("models")
+                models_coll.append(model_element)
+                return True # Simuler un ajout réussi
+
+            # Les reasoners ont souvent une méthode solve() ou query().
+            # On peut ajouter une méthode 'addModelToResults' pour que les tests puissent simuler
+            # le peuplement des modèles après un 'solve' fictif.
+            instance_mock.addModelToResults = MagicMock(name="Reasoner_addModelToResults", side_effect=mock_add_model_to_results)
+            
+            # Si un reasoner est directement itérable (rare, mais pour couvrir)
+            # ou si son 'solve' retourne directement une collection itérable de modèles.
+            # Pour l'instant, on se fie à getModels() et getModel().
+
+        # Logique pour les Reasoners (Prover, etc.) pour peupler les modèles
+        if self.class_name == "net.sf.tweety.arg.dung.reasoner.CompleteReasoner":
+            # Simuler les extensions complètes: {a}, {b}, {}
+            # Nécessite d'accéder aux arguments créés dans le test.
+            # Pour un mock, on peut soit les passer au constructeur du reasoner,
+            # soit les créer ici de manière générique.
+            # Dans un vrai scénario, le reasoner prendrait une DungTheory.
+            # Ici, on simule le résultat de getModels().
+            models_coll = get_collection_for_type("models")
+            
+            # Créer des mocks pour les arguments 'a' et 'b'
+            mock_arg_a = MagicMock(name="MockArgument_a")
+            mock_arg_a.getName.return_value = "a"
+            mock_arg_a.equals.side_effect = lambda other: hasattr(other, 'getName') and other.getName() == "a"
+            mock_arg_a.hashCode.side_effect = lambda: hash("a")
+            mock_arg_a.class_name = "org.tweetyproject.arg.dung.syntax.Argument"
+            mock_arg_a._constructor_args = ("a",)
+
+            mock_arg_b = MagicMock(name="MockArgument_b")
+            mock_arg_b.getName.return_value = "b"
+            mock_arg_b.equals.side_effect = lambda other: hasattr(other, 'getName') and other.getName() == "b"
+            mock_arg_b.hashCode.side_effect = lambda: hash("b")
+            mock_arg_b.class_name = "org.tweetyproject.arg.dung.syntax.Argument"
+            mock_arg_b._constructor_args = ("b",)
+
+            # Extensions attendues: {a}, {b}, {}
+            # Chaque extension est un Set Java (simulé par MockJavaCollection)
+            HashSet = JClass("java.util.HashSet") # Utiliser notre JClass mocké pour HashSet
+
+            ext1 = HashSet()
+            ext1.add(mock_arg_a)
+            models_coll.append(ext1)
+
+            ext2 = HashSet()
+            ext2.add(mock_arg_b)
+            models_coll.append(ext2)
+
+            ext3 = HashSet() # Ensemble vide
+            models_coll.append(ext3)
+            
+            print(f"[MOCK DEBUG] CompleteReasoner: Ajout de {len(models_coll)} extensions mockées.")
+
+        elif self.class_name == "net.sf.tweety.arg.dung.reasoner.StableReasoner":
+            # Simuler l'extension stable: {a, c}
+            models_coll = get_collection_for_type("models")
+
+            mock_arg_a = MagicMock(name="MockArgument_a")
+            mock_arg_a.getName.return_value = "a"
+            mock_arg_a.equals.side_effect = lambda other: hasattr(other, 'getName') and other.getName() == "a"
+            mock_arg_a.hashCode.side_effect = lambda: hash("a")
+            mock_arg_a.class_name = "org.tweetyproject.arg.dung.syntax.Argument"
+            mock_arg_a._constructor_args = ("a",)
+
+            mock_arg_c = MagicMock(name="MockArgument_c")
+            mock_arg_c.getName.return_value = "c"
+            mock_arg_c.equals.side_effect = lambda other: hasattr(other, 'getName') and other.getName() == "c"
+            mock_arg_c.hashCode.side_effect = lambda: hash("c")
+            mock_arg_c.class_name = "org.tweetyproject.arg.dung.syntax.Argument"
+            mock_arg_c._constructor_args = ("c",)
+
+            HashSet = JClass("java.util.HashSet")
+
+            ext1 = HashSet()
+            ext1.add(mock_arg_a)
+            ext1.add(mock_arg_c)
+            models_coll.append(ext1)
+            
+            print(f"[MOCK DEBUG] StableReasoner: Ajout de {len(models_coll)} extensions mockées.")
+
+        return instance_mock
+
+# Classe pour simuler les collections Java de java.util
+class MockJavaCollection:
+    def __init__(self, java_class_name, *constructor_args):
+        self.class_name = java_class_name
+        self._constructor_args = constructor_args
+        self._internal_collection = self._determine_internal_collection_type()
+
+        # Si un argument est passé au constructeur (ex: new HashSet(anotherCollection))
+        # On essaie de peupler la collection interne.
+        if constructor_args:
+            initial_data = constructor_args[0]
+            if hasattr(initial_data, '__iter__'):
+                try:
+                    for item in initial_data:
+                        self.add(item)
+                except TypeError: # Peut arriver si initial_data n'est pas vraiment itérable malgré __iter__
+                    print(f"[MOCK WARNING] MockJavaCollection pour {self.class_name} a reçu un argument de constructeur non itérable: {initial_data}")
+            elif initial_data is not None: # Gérer le cas où ce n'est pas une collection mais un seul élément ? (rare pour constructeurs de collection)
+                print(f"[MOCK WARNING] MockJavaCollection pour {self.class_name} a reçu un argument de constructeur non-collection: {initial_data}")
+
+
+    def _determine_internal_collection_type(self):
+        if "Set" in self.class_name or "HashSet" in self.class_name:
+            return set()
+        # Pour List, ArrayList, Collection, et par défaut
+        return []
+
+    def add(self, element):
+        if isinstance(self._internal_collection, list):
+            self._internal_collection.append(element)
+            return True # List.add retourne void en Java, mais Collection.add retourne boolean. On simule Collection.
+        elif isinstance(self._internal_collection, set):
+            # Set.add retourne True si l'élément n'était pas déjà présent
+            is_new = element not in self._internal_collection
+            self._internal_collection.add(element)
+            return is_new
+        return False
+
+    def size(self):
+        return len(self._internal_collection)
+
+    def isEmpty(self):
+        return len(self._internal_collection) == 0
+
+    def contains(self, element):
+        # Pour les sets, la recherche est efficace. Pour les listes, c'est une recherche linéaire.
+        # La logique de comparaison d'éléments mockés peut être complexe.
+        # On utilise la logique de `mock_collection_contains_for_type` si possible,
+        # sinon une simple vérification `in`.
+        if hasattr(element, '_constructor_args') and hasattr(element, 'class_name'):
+            for item in self._internal_collection:
+                if hasattr(item, '_constructor_args') and hasattr(item, 'class_name'):
+                    if item.class_name == element.class_name and item._constructor_args == element._constructor_args:
+                        return True
+        return element in self._internal_collection
+
+    def remove(self, element):
+        try:
+            if isinstance(self._internal_collection, list):
+                self._internal_collection.remove(element)
+                return True # List.remove(Object) retourne boolean
+            elif isinstance(self._internal_collection, set):
+                # Set.remove retourne True si l'élément était présent
+                if element in self._internal_collection:
+                    self._internal_collection.remove(element)
+                    return True
+                return False
+        except ValueError: # element not in list
+            return False
+        return False # Par défaut
+
+    def clear(self):
+        self._internal_collection.clear()
+
+    def __iter__(self):
+        return iter(self._internal_collection)
+
+    def toString(self):
+        # Simuler la sortie [elem1, elem2, ...] pour List ou Set
+        return str(list(self._internal_collection)) # Convertir en liste pour une représentation cohérente
+
+    def equals(self, other):
+        if not isinstance(other, MockJavaCollection) or self.class_name != other.class_name:
+            return False
+        if self.size() != other.size():
+            return False
+        
+        # Pour les listes, l'ordre compte. Pour les sets, non.
+        if isinstance(self._internal_collection, list):
+            # Doit aussi vérifier l'égalité des éléments eux-mêmes, potentiellement récursivement
+            # Ceci est une simplification. Une vraie égalité de listes mockées nécessiterait
+            # d'appeler .equals() sur chaque paire d'éléments.
+            return list(self) == list(other) # Comparaison simplifiée
+        elif isinstance(self._internal_collection, set):
+            # Comparaison d'ensembles, l'ordre ne compte pas.
+            # Nécessite que les éléments soient hashables et aient une égalité correcte.
+            return self._internal_collection == other._internal_collection # Comparaison simplifiée
+        return False
+
+    # D'autres méthodes pourraient être ajoutées ici (toArray, etc.)
+
+def JClass(name):
+    """Simule jpype.JClass()."""
+    return MockJClass(name)
+ 
+def JArray(type_): # type_ est la classe des éléments, ex: JClass("org.tweetyproject.logics.fol.syntax.Variable")
+    """Simule jpype.JArray()."""
+    # On retourne un mock qui peut stocker des éléments et être itéré.
+    # On a besoin de cela pour que le constructeur de QBF puisse recevoir une "collection" de variables.
+    array_mock = MagicMock(name=f"MockJArray_of_{type_.__name__ if hasattr(type_, '__name__') else str(type_)}")
+    array_mock._mock_jpype_array_elements = []
+    
+    def array_add(element):
+        array_mock._mock_jpype_array_elements.append(element)
+        return True # Comportement typique de .add pour certaines collections Java
+    
+    def array_len():
+        return len(array_mock._mock_jpype_array_elements)
+
+    def array_iter():
+        return iter(array_mock._mock_jpype_array_elements)
+
+    def array_getitem(index):
+        return array_mock._mock_jpype_array_elements[index]
+
+    array_mock.add = MagicMock(side_effect=array_add)
+    array_mock.__len__ = MagicMock(side_effect=array_len) # Pour que len(jarray_mock) fonctionne
+    array_mock.__iter__ = MagicMock(side_effect=array_iter) # Pour que for el in jarray_mock fonctionne
+    array_mock.__getitem__ = MagicMock(side_effect=array_getitem) # Pour accès par index
+
+    # Si le constructeur de JArray est appelé avec une taille (ex: JArray(JString, 5))
+    # ou avec une liste d'initialisation (plus complexe à mocker ici sans savoir comment JPype le fait)
+    # Pour l'instant, on se concentre sur un JArray vide auquel on ajoute des éléments.
+    return array_mock
+
+def JString(value):
+    """Simule jpype.JString()."""
+    # Retourne un mock qui se comporte comme une chaîne mais stocke la valeur originale
+    jstring_mock = MagicMock(name=f"MockJString_{str(value)[:20]}")
+    jstring_mock._mock_jpype_jstring_value = str(value)
+    jstring_mock.toString.return_value = str(value)
+    jstring_mock.__str__.return_value = str(value)
+    jstring_mock.__repr__.return_value = f"JString('{str(value)}')"
+    # Permettre la comparaison directe avec des chaînes Python
+    jstring_mock.__eq__.side_effect = lambda other: str(value) == other
+    jstring_mock.__hash__.side_effect = lambda: hash(str(value))
+    return jstring_mock
+
+def JBoolean(value):
+    """Simule jpype.JBoolean()."""
+    # Utilise JObject pour encapsuler la valeur booléenne et son type Java.
+    # JClass("java.lang.Boolean") est un mock de la classe Java Boolean.
+    return JObject(value, JClass("java.lang.Boolean"))
+
+def JInt(value):
+    """Simule jpype.JInt()."""
+    return JObject(value, JClass("java.lang.Integer"))
+
+def JDouble(value):
+    """Simule jpype.JDouble()."""
+    return JObject(value, JClass("java.lang.Double"))
+
+# Classes Java simulées
+class JObject:
+    """Simule jpype.JObject."""
+    def __init__(self, *args, **kwargs):
+        self.args = args  # Conserver pour débogage ou compatibilité
+        self.kwargs = kwargs
+
+        self._actual_value = None
+        self._java_type_name = None  # Stocker le nom de la classe Java, ex: "java.lang.Double"
+
+        if len(args) == 2:
+            self._actual_value = args[0]  # La valeur Python primitive
+            java_type_arg = args[1]     # Le type Java mocké, ex: JClass("java.lang.Double")
+            if hasattr(java_type_arg, 'class_name'):  # Si c'est un MockJClass
+                self._java_type_name = java_type_arg.class_name
+            elif isinstance(java_type_arg, str):  # Si on passe le nom de la classe directement (moins probable)
+                self._java_type_name = java_type_arg
+            # Si java_type_arg n'est ni l'un ni l'autre, _java_type_name reste None,
+            # et les appels à xxxValue() lèveront une AttributeError.
+        # Si args n'a pas la longueur 2, _actual_value et _java_type_name restent None,
+        # ce qui est un état invalide pour appeler xxxValue().
+
+    def doubleValue(self):
+        if self._java_type_name == "java.lang.Double":
+            return float(self._actual_value)
+        raise AttributeError(f"'JObject' of type '{self._java_type_name or 'unknown'}' has no attribute 'doubleValue'")
+
+    def intValue(self):
+        if self._java_type_name == "java.lang.Integer":
+            return int(self._actual_value)
+        raise AttributeError(f"'JObject' of type '{self._java_type_name or 'unknown'}' has no attribute 'intValue'")
+
+    def booleanValue(self):
+        if self._java_type_name == "java.lang.Boolean":
+            return bool(self._actual_value)
+        raise AttributeError(f"'JObject' of type '{self._java_type_name or 'unknown'}' has no attribute 'booleanValue'")
+
+    def longValue(self):
+        if self._java_type_name == "java.lang.Long":
+            return int(self._actual_value) # Python int gère les longs
+        raise AttributeError(f"'JObject' of type '{self._java_type_name or 'unknown'}' has no attribute 'longValue'")
+
+    def floatValue(self):
+        if self._java_type_name == "java.lang.Float":
+            return float(self._actual_value)
+        raise AttributeError(f"'JObject' of type '{self._java_type_name or 'unknown'}' has no attribute 'floatValue'")
+
+    def shortValue(self):
+        if self._java_type_name == "java.lang.Short":
+            return int(self._actual_value)
+        raise AttributeError(f"'JObject' of type '{self._java_type_name or 'unknown'}' has no attribute 'shortValue'")
+
+    def byteValue(self):
+        if self._java_type_name == "java.lang.Byte":
+            return int(self._actual_value) # Java byte est -128 à 127, Python int convient
+        raise AttributeError(f"'JObject' of type '{self._java_type_name or 'unknown'}' has no attribute 'byteValue'")
+
+    def charValue(self):
+        if self._java_type_name == "java.lang.Character":
+            # Assurer que la valeur est une chaîne et, idéalement, d'un seul caractère.
+            # La conversion en str() gère la plupart des cas.
+            char_val = str(self._actual_value)
+            # En Java, un char ne peut pas être null, mais _actual_value pourrait être None.
+            # Si _actual_value est None, str(None) est "None".
+            # Le comportement exact pour un char null dépend de JPype.
+            # Pour un mock, retourner str() est une approximation raisonnable.
+            return char_val
+        raise AttributeError(f"'JObject' of type '{self._java_type_name or 'unknown'}' has no attribute 'charValue'")
+
+class JException(Exception):
+    """Simule jpype.JException."""
+    def __init__(self, message="Mock Java Exception"):
+        super().__init__(message)
+        self.message = message
+    
+    def getClass(self):
+        """Simule la méthode getClass() de Java."""
+        class MockClass:
+            def getName(self):
+                return "org.mockexception.MockException"
+        return MockClass()
+    
+    def getMessage(self):
+        """Simule la méthode getMessage() de Java."""
+        return self.message
+
+class JVMNotFoundException(Exception):
+    """Simule jpype.JVMNotFoundException."""
+    pass
+
+# Mock pour jpype.imports
+class MockImportsModule:
+    def __init__(self):
+        self._registered_domains = {}
+
+    def registerDomain(self, domain_name, alias=None):
+        # Simule l'enregistrement d'un domaine.
+        # Pour l'instant, on ne fait rien de spécial avec, mais on pourrait stocker l'info.
+        actual_alias = alias if alias else domain_name
+        self._registered_domains[domain_name] = actual_alias
+        mock_logger.info(f"jpype.imports.registerDomain: Registered domain '{domain_name}' with alias '{actual_alias}'")
+
+    # Ajouter d'autres méthodes de jpype.imports si nécessaire
+    # par exemple, getDomain(domain_name)
+
+imports = MockImportsModule()
+
+
+# Installer le mock dans sys.modules
+# ATTENTION: Ces lignes sont commentées car elles causent des problèmes avec les tests d'intégration
+# qui ont besoin du vrai module jpype. Les tests nécessitant le mock devraient l'activer explicitement.
+# if 'jpype' not in sys.modules or 'tests.mocks.jpype_mock' not in sys.modules['jpype'].__file__:
+#     sys.modules['jpype'] = sys.modules[__name__]
+#     mock_logger.info("Mock activé pour 'jpype'")
+# else:
+#     mock_logger.info("Mock pour 'jpype' déjà présent ou est le vrai module, non remplacé.")
+
+# if 'jpype1' not in sys.modules or 'tests.mocks.jpype_mock' not in sys.modules['jpype1'].__file__:
+#     sys.modules['jpype1'] = sys.modules[__name__]
+#     mock_logger.info("Mock activé pour 'jpype1'")
+# else:
+#     mock_logger.info("Mock pour 'jpype1' déjà présent ou est le vrai module, non remplacé.")
+
+
+mock_logger.info("Mock JPype1 (jpype_mock.py) initialisé. Le patch global sys.modules est DÉSACTIVÉ.")
--- conflicted
+++ resolved
@@ -195,22 +195,11 @@
     
     def test_add_revelation(self, oracle_state):
         """Test l'ajout de révélations Oracle."""
-<<<<<<< HEAD
-        from datetime import datetime
-        revelation = RevelationRecord(
-            card="Professeur Violet",
-            revealed_to="Investigation_Team",
-            timestamp=datetime.now(),
-            reason="Moriarty possède Professeur Violet",
-            query_type=QueryType.CARD_INQUIRY,
-            metadata={"strategic_value": 0.8}
-=======
         revelation = RevelationRecord(
             card_revealed="Professeur Violet",
             revelation_type="owned_card",
             message="Moriarty possède Professeur Violet",
             strategic_value=0.8
->>>>>>> ec0e448c
         )
         
         oracle_state.add_revelation(revelation, "Moriarty")
@@ -232,15 +221,9 @@
         from datetime import datetime
         # Ajout de plusieurs révélations
         revelations = [
-<<<<<<< HEAD
-            RevelationRecord("Card1", "Team", datetime.now(), "Message 1", QueryType.CARD_INQUIRY),
-            RevelationRecord("Card2", "Team", datetime.now(), "Message 2", QueryType.CARD_INQUIRY),
-            RevelationRecord("Card3", "Team", datetime.now(), "Message 3", QueryType.CARD_INQUIRY)
-=======
             RevelationRecord("Card1", "type1", "Message 1"),
-            RevelationRecord("Card2", "type2", "Message 2"), 
+            RevelationRecord("Card2", "type2", "Message 2"),
             RevelationRecord("Card3", "type3", "Message 3")
->>>>>>> ec0e448c
         ]
         
         for i, revelation in enumerate(revelations):
@@ -261,12 +244,7 @@
         oracle_state.record_agent_turn("Watson", "test", {})
         oracle_state.record_agent_turn("Moriarty", "test", {})
         
-<<<<<<< HEAD
-        from datetime import datetime
-        revelation = RevelationRecord("Test Card", "Team", datetime.now(), "Test message", QueryType.CARD_INQUIRY)
-=======
         revelation = RevelationRecord("Test Card", "test_type", "Test message")
->>>>>>> ec0e448c
         oracle_state.add_revelation(revelation, "Moriarty")
         
         # Synchronisation des métriques manuellement pour le test

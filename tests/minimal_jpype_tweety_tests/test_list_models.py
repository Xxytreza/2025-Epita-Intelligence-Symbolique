--- conflicted
+++ resolved
@@ -9,57 +9,6 @@
 
         # L'initialisation de la JVM est maintenant gérée globalement par conftest.py
         if not jpype.isJVMStarted():
-<<<<<<< HEAD
-            project_root = os.path.abspath(os.path.join(os.path.dirname(__file__), "..", ".."))
-            jvm_dll_path = os.path.join(project_root, "portable_jdk", "jdk-17.0.15+6", "bin", "server", "jvm.dll")
-
-            if not os.path.exists(jvm_dll_path):
-                jvm_dll_path_client = os.path.join(project_root, "portable_jdk", "jdk-17.0.15+6", "bin", "client", "jvm.dll")
-                if os.path.exists(jvm_dll_path_client):
-                    jvm_dll_path = jvm_dll_path_client
-                else:
-                    java_home = os.environ.get("JAVA_HOME")
-                    if java_home:
-                        potential_jvm_path_server = os.path.join(java_home, "bin", "server", "jvm.dll")
-                        potential_jvm_path_client = os.path.join(java_home, "bin", "client", "jvm.dll")
-                        if os.path.exists(potential_jvm_path_server):
-                            jvm_dll_path = potential_jvm_path_server
-                        elif os.path.exists(potential_jvm_path_client):
-                            jvm_dll_path = potential_jvm_path_client
-                        else:
-                            print(f"AVERTISSEMENT: jvm.dll non trouvée dans le JDK portable ({jvm_dll_path}) ni dans JAVA_HOME ({java_home}).")
-                            jvm_dll_path = None
-                    else:
-                        print(f"ERREUR: jvm.dll non trouvée dans le JDK portable ({jvm_dll_path}) et JAVA_HOME n'est pas défini.")
-                        jvm_dll_path = None
-
-            if jvm_dll_path:
-                 print(f"Utilisation de jvm.dll : {jvm_dll_path}")
-            else:
-                print("Aucun chemin jvm.dll explicite fourni à JPype. Tentative de détection automatique.")
-
-            env_classpath = os.environ.get("CLASSPATH")
-            if env_classpath:
-                print(f"Utilisation de CLASSPATH depuis l'environnement : {env_classpath}")
-                classpath_list = env_classpath.split(os.pathsep)
-                if jvm_dll_path:
-                    jpype.startJVM(jvm_dll_path, classpath=classpath_list, convertStrings=False)
-                else:
-                    jpype.startJVM(classpath=classpath_list, convertStrings=False)
-            else:
-                print("AVERTISSEMENT: CLASSPATH non trouvé dans l'environnement. Tentative de démarrage sans classpath explicite.")
-                if jvm_dll_path:
-                    jpype.startJVM(jvm_dll_path, convertStrings=False)
-                else:
-                    jpype.startJVM(convertStrings=False)
-
-        from net.sf.tweety.logics.pl import PlBeliefSet
-        from net.sf.tweety.logics.pl.parser import PlParser
-        from net.sf.tweety.logics.pl.reasoner import SimpleReasoner
-        # Pour afficher les modèles, nous pourrions avoir besoin de PlInterpretation ou similaire
-        from net.sf.tweety.logics.pl.syntax import PlInterpretation # Ou PlPossibleWorld
-
-=======
             # Cette condition ne devrait plus être vraie si conftest.py fonctionne correctement.
             # Lever une erreur ou un skip si la JVM n'est pas démarrée comme attendu.
             print("ERREUR CRITIQUE: La JVM n'a pas été démarrée par conftest.py comme attendu.")
@@ -75,7 +24,6 @@
         JArrayList = jpype.JClass("java.util.ArrayList")
         # from org.tweetyproject.commons import InterpretationSet # Pas nécessaire d'importer directement si on itère sur le résultat de getModels
         
->>>>>>> dd58fee1
         print("JVM démarrée et classes Tweety importées.")
         
         # Configuration du solveur SAT par défaut

import jpype
import jpype.imports
from jpype.types import JString
import os

def test_reasoner_query():
    try:
        print("Démarrage du test du raisonneur et de requête simple...")

        # L'initialisation de la JVM est maintenant gérée globalement par conftest.py
        if not jpype.isJVMStarted():
<<<<<<< HEAD
            project_root = os.path.abspath(os.path.join(os.path.dirname(__file__), "..", ".."))
            jvm_dll_path = os.path.join(project_root, "portable_jdk", "jdk-17.0.15+6", "bin", "server", "jvm.dll")

            if not os.path.exists(jvm_dll_path):
                jvm_dll_path_client = os.path.join(project_root, "portable_jdk", "jdk-17.0.15+6", "bin", "client", "jvm.dll")
                if os.path.exists(jvm_dll_path_client):
                    jvm_dll_path = jvm_dll_path_client
                else:
                    java_home = os.environ.get("JAVA_HOME")
                    if java_home:
                        potential_jvm_path_server = os.path.join(java_home, "bin", "server", "jvm.dll")
                        potential_jvm_path_client = os.path.join(java_home, "bin", "client", "jvm.dll")
                        if os.path.exists(potential_jvm_path_server):
                            jvm_dll_path = potential_jvm_path_server
                        elif os.path.exists(potential_jvm_path_client):
                            jvm_dll_path = potential_jvm_path_client
                        else:
                            print(f"AVERTISSEMENT: jvm.dll non trouvée dans le JDK portable ({jvm_dll_path}) ni dans JAVA_HOME ({java_home}).")
                            # On ne spécifie pas de jvm_dll_path si non trouvé, JPype essaiera de trouver par défaut
                            jvm_dll_path = None
                    else:
                        print(f"ERREUR: jvm.dll non trouvée dans le JDK portable ({jvm_dll_path}) et JAVA_HOME n'est pas défini.")
                        jvm_dll_path = None # Laisser JPype essayer de trouver par défaut ou échouer

            if jvm_dll_path:
                 print(f"Utilisation de jvm.dll : {jvm_dll_path}")
            else:
                print("Aucun chemin jvm.dll explicite fourni à JPype. Tentative de détection automatique.")

            # Essayer de lire CLASSPATH depuis l'environnement et le passer explicitement
            env_classpath = os.environ.get("CLASSPATH")
            if env_classpath:
                print(f"Utilisation de CLASSPATH depuis l'environnement : {env_classpath}")
                classpath_list = env_classpath.split(os.pathsep)
                if jvm_dll_path:
                    jpype.startJVM(jvm_dll_path, classpath=classpath_list, convertStrings=False)
                else:
                    jpype.startJVM(classpath=classpath_list, convertStrings=False) # Sans jvm_dll_path explicite
            else:
                print("AVERTISSEMENT: CLASSPATH non trouvé dans l'environnement. Tentative de démarrage sans classpath explicite.")
                if jvm_dll_path:
                    jpype.startJVM(jvm_dll_path, convertStrings=False)
                else:
                    jpype.startJVM(convertStrings=False) # Sans jvm_dll_path et sans classpath explicite

        from net.sf.tweety.logics.pl import PlBeliefSet
        from net.sf.tweety.logics.pl.parser import PlParser
        from net.sf.tweety.logics.pl.syntax import PropositionalSignature, Proposition
        from net.sf.tweety.logics.pl.reasoner import SimpleReasoner
        from net.sf.tweety.logics.commons.syntax.Predicate import Predicate
=======
            # Cette condition ne devrait plus être vraie si conftest.py fonctionne correctement.
            print("ERREUR CRITIQUE: La JVM n'a pas été démarrée par conftest.py comme attendu dans test_reasoner_query.")
            # Lever une exception pour que le test échoue clairement si la JVM n'est pas prête.
            raise RuntimeError("JVM non démarrée par conftest.py, test_reasoner_query ne peut pas continuer.")
        from org.tweetyproject.logics.pl.syntax import PlBeliefSet
        from org.tweetyproject.logics.pl.parser import PlParser
        from org.tweetyproject.logics.pl.syntax import PlSignature, Proposition
        from org.tweetyproject.logics.pl.reasoner import SimplePlReasoner
        from org.tweetyproject.logics.commons.syntax import Predicate
>>>>>>> e3182013

        print("JVM démarrée et classes Tweety importées.")

        # theory_file_path = os.path.join(os.path.dirname(__file__), "sample_theory.lp")
        # print(f"Chemin du fichier de théorie : {theory_file_path}")

        # if not os.path.exists(theory_file_path):
        #     raise FileNotFoundError(f"Le fichier de théorie {theory_file_path} n'a pas été trouvé.")

        parser = PlParser()
        # JFile = jpype.JClass("java.io.File")
        # java_file = JFile(JString(theory_file_path))
        # belief_set_from_file = parser.parseBeliefBaseFromFile(theory_file_path)
        # print(f"Théorie chargée depuis fichier. Nombre de formules : {belief_set_from_file.size()}")

        # Construction programmatique du PlBeliefSet
        belief_set = PlBeliefSet()
        prop_a = parser.parseFormula(JString("a")) # Proposition a
        prop_b = parser.parseFormula(JString("b")) # Proposition b
        # prop_c = parser.parseFormula(JString("c")) # Proposition c
        # prop_d = parser.parseFormula(JString("d")) # Proposition d

        # Ajout de "b." (b est un fait)
        belief_set.add(prop_b)
        print(f"Ajout de '{prop_b.toString()}' au belief_set.")

        # Ajout de "a :- b." (a si b)
        # Une implication "X :- Y" est équivalente à "Y => X" ou "!Y || X"
        # TweetyProject utilise souvent des classes spécifiques pour les implications ou les parse directement.
        # Essayons de parser la règle directement.
        rule_a_if_b = parser.parseFormula(JString("b => a")) # ou "a :- b" si le parser le gère pour les formules individuelles
        belief_set.add(rule_a_if_b)
        print(f"Ajout de la règle '{rule_a_if_b.toString()}' au belief_set.")
        
        # Optionnel: ajout des autres règles pour la complétude si nécessaire pour d'autres tests,
        # mais pour "a", ce qui précède devrait suffire.
        # rule_c_if_not_d = parser.parseFormula(JString("not d => c"))
        # belief_set.add(rule_c_if_not_d)
        # print(f"Ajout de la règle '{rule_c_if_not_d.toString()}' au belief_set.")
        # rule_d_if_not_c = parser.parseFormula(JString("not c => d"))
        # belief_set.add(rule_d_if_not_c)
        # print(f"Ajout de la règle '{rule_d_if_not_c.toString()}' au belief_set.")


        print(f"Théorie construite programmatiquement. Nombre de formules : {belief_set.size()}")

        print("Formules dans belief_set (construit programmatiquement):")
        # Tentative d'itération directe sur belief_set ou via sa méthode iterator()
        # PlBeliefSet pourrait implémenter Iterable ou avoir une méthode iterator()
        try:
            java_iterator = belief_set.iterator() # Standard pour les collections Java
            while java_iterator.hasNext():
                print(f"  - {java_iterator.next().toString()}")
        except AttributeError:
            print("  - belief_set.iterator() n'est pas disponible. Tentative d'autres approches si nécessaire ou log d'erreur.")
            # Si PlBeliefSet est une collection de formules, il pourrait être directement itérable en Python via JPype
            # ou nécessiter une conversion explicite si JPype ne le gère pas automatiquement.
            # Pour l'instant, on logue et on continue pour voir si le reste du test fonctionne,
            # bien que l'inspection des formules soit utile.

        print("Méthodes de belief_set:", dir(belief_set))

        # Instancier un raisonneur simple
        reasoner = SimplePlReasoner()
            # Le belief_set sera pass  la mthode query
        print("SimpleReasoner instancié.")
        print("Méthodes de reasoner:", dir(reasoner))

        # Créer une formule à interroger (par exemple, "a")
        # D'abord, créer une signature propositionnelle si nécessaire ou l'obtenir
        # Pour créer une Proposition, nous avons besoin d'un Predicate.
        # Un Predicate a un nom et une arité (0 pour les propositions).
        
        # Créer la proposition "a"
        # Note: La création de propositions peut varier.
        # Souvent, on les parse à partir d'une chaîne ou on les construit.
        # Si le parser peut parser une seule formule :
        query_formula_str = "a"
        # query_formula = parser.parseFormula(JString(query_formula_str))
        
        # Alternativement, construire la proposition directement:
        # Obtenir la signature de la base de connaissances ou créer une nouvelle
        signature = belief_set.getSignature()
        if not signature:
            # Si la signature n'est pas automatiquement créée ou récupérable,
            # il faut la créer manuellement et s'assurer que les propositions y sont.
            # Pour cet exemple, nous supposons que le parser crée les propositions
            # et qu'elles sont accessibles ou que le raisonneur peut les gérer.
            # Une manière plus directe de créer une proposition si elle existe déjà dans la signature :
            # Proposition propA = signature.getProposition("a");
            # Cependant, si "a" n'est pas explicitement dans la signature (par ex. si elle est vide au départ),
            # il faut la créer.
            # Le plus simple est souvent de parser la formule.
            # Si PlParser.parseFormula n'existe pas ou ne fonctionne pas comme attendu,
            # on peut créer un Predicate et ensuite une Proposition.
            # predicate_a = Predicate("a", 0) # Nom "a", arité 0
            # query_formula = Proposition(predicate_a)
            # Ou, si le parser a une méthode pour parser une formule simple :
            query_formula = parser.parseFormula(JString("a"))

        else:
            # Essayer de récupérer la proposition de la signature existante
            # Ou parser la formule directement
            query_formula = parser.parseFormula(JString("a"))


        print(f"Formule de requête créée : {query_formula.toString()}")

        # Vérifier si la formule est une conséquence
        is_consequence = reasoner.query(belief_set, query_formula)
        print(f"La formule '{query_formula.toString()}' est-elle une conséquence ? {is_consequence}")

        if is_consequence:
            print("Test du raisonneur et de requête simple RÉUSSI (a est une conséquence).")
        else:
            # Dans notre sample_theory.lp, "a" est une conséquence (a :- b. et b.)
            raise AssertionError(f"ÉCHEC : La formule '{query_formula.toString()}' devrait être une conséquence, mais le raisonneur a retourné {is_consequence}.")

    except Exception as e:
        print(f"Test du raisonneur et de requête simple ÉCHOUÉ : {e}")
        import traceback
        traceback.print_exc()
        raise

    # finally: # Commenté pour permettre à pytest de gérer la JVM via conftest
        # if jpype.isJVMStarted():
        #     jpype.shutdownJVM()
        #     print("JVM arrêtée.")
        pass<|MERGE_RESOLUTION|>--- conflicted
+++ resolved
@@ -9,58 +9,6 @@
 
         # L'initialisation de la JVM est maintenant gérée globalement par conftest.py
         if not jpype.isJVMStarted():
-<<<<<<< HEAD
-            project_root = os.path.abspath(os.path.join(os.path.dirname(__file__), "..", ".."))
-            jvm_dll_path = os.path.join(project_root, "portable_jdk", "jdk-17.0.15+6", "bin", "server", "jvm.dll")
-
-            if not os.path.exists(jvm_dll_path):
-                jvm_dll_path_client = os.path.join(project_root, "portable_jdk", "jdk-17.0.15+6", "bin", "client", "jvm.dll")
-                if os.path.exists(jvm_dll_path_client):
-                    jvm_dll_path = jvm_dll_path_client
-                else:
-                    java_home = os.environ.get("JAVA_HOME")
-                    if java_home:
-                        potential_jvm_path_server = os.path.join(java_home, "bin", "server", "jvm.dll")
-                        potential_jvm_path_client = os.path.join(java_home, "bin", "client", "jvm.dll")
-                        if os.path.exists(potential_jvm_path_server):
-                            jvm_dll_path = potential_jvm_path_server
-                        elif os.path.exists(potential_jvm_path_client):
-                            jvm_dll_path = potential_jvm_path_client
-                        else:
-                            print(f"AVERTISSEMENT: jvm.dll non trouvée dans le JDK portable ({jvm_dll_path}) ni dans JAVA_HOME ({java_home}).")
-                            # On ne spécifie pas de jvm_dll_path si non trouvé, JPype essaiera de trouver par défaut
-                            jvm_dll_path = None
-                    else:
-                        print(f"ERREUR: jvm.dll non trouvée dans le JDK portable ({jvm_dll_path}) et JAVA_HOME n'est pas défini.")
-                        jvm_dll_path = None # Laisser JPype essayer de trouver par défaut ou échouer
-
-            if jvm_dll_path:
-                 print(f"Utilisation de jvm.dll : {jvm_dll_path}")
-            else:
-                print("Aucun chemin jvm.dll explicite fourni à JPype. Tentative de détection automatique.")
-
-            # Essayer de lire CLASSPATH depuis l'environnement et le passer explicitement
-            env_classpath = os.environ.get("CLASSPATH")
-            if env_classpath:
-                print(f"Utilisation de CLASSPATH depuis l'environnement : {env_classpath}")
-                classpath_list = env_classpath.split(os.pathsep)
-                if jvm_dll_path:
-                    jpype.startJVM(jvm_dll_path, classpath=classpath_list, convertStrings=False)
-                else:
-                    jpype.startJVM(classpath=classpath_list, convertStrings=False) # Sans jvm_dll_path explicite
-            else:
-                print("AVERTISSEMENT: CLASSPATH non trouvé dans l'environnement. Tentative de démarrage sans classpath explicite.")
-                if jvm_dll_path:
-                    jpype.startJVM(jvm_dll_path, convertStrings=False)
-                else:
-                    jpype.startJVM(convertStrings=False) # Sans jvm_dll_path et sans classpath explicite
-
-        from net.sf.tweety.logics.pl import PlBeliefSet
-        from net.sf.tweety.logics.pl.parser import PlParser
-        from net.sf.tweety.logics.pl.syntax import PropositionalSignature, Proposition
-        from net.sf.tweety.logics.pl.reasoner import SimpleReasoner
-        from net.sf.tweety.logics.commons.syntax.Predicate import Predicate
-=======
             # Cette condition ne devrait plus être vraie si conftest.py fonctionne correctement.
             print("ERREUR CRITIQUE: La JVM n'a pas été démarrée par conftest.py comme attendu dans test_reasoner_query.")
             # Lever une exception pour que le test échoue clairement si la JVM n'est pas prête.
@@ -70,7 +18,6 @@
         from org.tweetyproject.logics.pl.syntax import PlSignature, Proposition
         from org.tweetyproject.logics.pl.reasoner import SimplePlReasoner
         from org.tweetyproject.logics.commons.syntax import Predicate
->>>>>>> e3182013
 
         print("JVM démarrée et classes Tweety importées.")
 

--- conflicted
+++ resolved
@@ -1,389 +1,258 @@
-"""
-Configuration pour les tests pytest.
-
-Ce fichier est automatiquement chargé par pytest avant l'exécution des tests.
-Il configure les mocks nécessaires pour les tests et utilise les vraies bibliothèques
-lorsqu'elles sont disponibles. Pour Python 3.12 et supérieur, le mock JPype1 est
-automatiquement utilisé en raison de problèmes de compatibilité.
-"""
-
-import sys
-import os
-<<<<<<< HEAD
-import atexit
-import importlib
-import logging
-# Note: Autres imports comme pytest, unittest.mock sont omis car les mocks/fixtures sont désactivés.
-
-# Ajout du répertoire des mocks au sys.path
-mocks_dir = os.path.join(os.path.dirname(os.path.abspath(__file__)), 'mocks')
-if mocks_dir not in sys.path:
-    sys.path.insert(0, mocks_dir)
-    print(f"INFO: tests/conftest.py: Ajout de {mocks_dir} à sys.path.")
-
-# Configuration du logger
-logger = logging.getLogger(__name__)
-# Pour activer les logs pendant l'exécution des tests, décommenter les lignes suivantes :
-handler = logging.StreamHandler(sys.stdout)
-formatter = logging.Formatter('%(asctime)s - %(name)s - %(levelname)s - %(message)s')
-handler.setFormatter(formatter)
-logger.addHandler(handler)
-logger.setLevel(logging.INFO)
-print("INFO: conftest.py: Logger configuré pour pytest hooks jpype.") # Log de confirmation
-
-# Ajout précoce du chemin pour trouver argumentation_analysis
-# Cela doit se faire avant d'importer initialize_jvm si jvm_setup est dans ce package
-current_script_dir_for_path = os.path.dirname(os.path.abspath(__file__))
-project_root_for_path = os.path.dirname(current_script_dir_for_path) # tests -> project root
-if project_root_for_path not in sys.path:
-    sys.path.insert(0, project_root_for_path)
-    print(f"INFO: conftest.py: Ajout de {project_root_for_path} à sys.path.")
-
-# La logique d'initialisation de la JVM est maintenant gérée
-# uniquement par le conftest.py à la racine du projet pour éviter les conflits.
-print("INFO: tests/conftest.py: Logique d'initialisation JVM désactivée dans ce fichier.")
-# S'assurer que la variable d'environnement est lue si elle a été définie par le conftest parent,
-# ou qu'elle a une valeur par défaut si ce conftest est exécuté isolément (moins probable).
-# Cependant, pour éviter de masquer des problèmes, il est préférable de ne pas la redéfinir ici.
-# Si le conftest racine ne s'exécute pas avant, JPYPE_REAL_JVM_INITIALIZED pourrait ne pas être défini.
-# Pour l'instant, on suppose que le conftest racine s'exécute toujours en premier.
-
-# Le reste du fichier original est neutralisé pour ce test.
-print("INFO: conftest.py: Reste du contenu original (mocks, fixtures) neutralisé pour le débogage JVM.")
-
-# Conserver l'ajout du parent_dir au sys.path qui était à la fin du fichier original,
-# au cas où il serait nécessaire pour pytest lui-même ou d'autres découvertes de tests.
-# Bien que nous l'ayons déjà fait pour argumentation_analysis, cela ne fait pas de mal de le répéter
-# si la structure originale du fichier l'avait à un endroit spécifique pour une raison.
-# Cependant, pour la version minimale, celui du début devrait suffire.
-# parent_dir_original_placement = os.path.dirname(os.path.dirname(os.path.abspath(__file__)))
-# if parent_dir_original_placement not in sys.path:
-#    sys.path.insert(0, parent_dir_original_placement)
-
-def pytest_sessionstart(session):
-    """
-    Au début de la session de test, essaie de sauvegarder la fonction
-    de nettoyage originale de jpype si le vrai module est chargé.
-    """
-    print("DEBUG CONTEST.PY: pytest_sessionstart HOOK IS FIRING")
-    logger.info("pytest_sessionstart: Début de la routine de sauvegarde de jpype._core._JTerminate.")
-    session._original_jpype_jterminate = None
-    try:
-        jpype_real = None
-        # Vérifier d'abord si 'jpype' est dans sys.modules
-        if 'jpype' in sys.modules:
-            existing_jpype = sys.modules['jpype']
-            module_path = getattr(existing_jpype, '__file__', None)
-            # Si c'est déjà le mock, ne rien faire.
-            if module_path and 'mocks' in module_path and 'jpype_mock.py' in module_path:
-                logger.info(f"pytest_sessionstart: jpype ({module_path}) est déjà mocké au démarrage. Aucune action de sauvegarde.")
-                return
-            # Sinon, on suppose que c'est le vrai ou un état non mocké pertinent
-            jpype_real = existing_jpype
-            logger.info(f"pytest_sessionstart: jpype trouvé dans sys.modules. Chemin: {module_path if module_path else 'N/A'}")
-
-        if jpype_real is None:
-            # Si non trouvé ou si on veut forcer un import frais (attention aux effets de bord)
-            # Pour ce cas, on se contente d'importer s'il n'est pas déjà là ou s'il n'est pas le mock.
-            try:
-                logger.info("pytest_sessionstart: Tentative d'import de 'jpype' via importlib.")
-                jpype_real = importlib.import_module('jpype')
-                logger.info(f"pytest_sessionstart: jpype importé via importlib. Chemin: {getattr(jpype_real, '__file__', 'N/A')}")
-            except ModuleNotFoundError:
-                logger.warning("pytest_sessionstart: Le module jpype réel n'a pas pu être importé (ModuleNotFoundError). Il n'est peut-être pas installé.")
-                return
-            except Exception as e:
-                logger.error(f"pytest_sessionstart: Exception lors de l'import de jpype via importlib: {e}")
-                return
-        
-        # Vérification finale que ce n'est pas le mock (si importlib l'a ramené)
-        module_path_after_import = getattr(jpype_real, '__file__', None)
-        if module_path_after_import and 'mocks' in module_path_after_import and 'jpype_mock.py' in module_path_after_import:
-            logger.info(f"pytest_sessionstart: jpype ({module_path_after_import}) est le mock après import. Aucune action de sauvegarde.")
-            return
-
-        if hasattr(jpype_real, '_core') and hasattr(jpype_real._core, '_JTerminate'):
-            session._original_jpype_jterminate = jpype_real._core._JTerminate
-            logger.info(f"pytest_sessionstart: jpype._core._JTerminate original sauvegardé: {session._original_jpype_jterminate}")
-        else:
-            logger.warning(f"pytest_sessionstart: jpype._core._JTerminate non trouvé dans le module jpype ({module_path_after_import if module_path_after_import else 'N/A'}). Le module est-il complet/correctement initialisé?")
-
-    except AttributeError as e:
-        logger.error(f"pytest_sessionstart: AttributeError lors de l'accès à jpype._core._JTerminate: {e}")
-    except Exception as e:
-        logger.error(f"pytest_sessionstart: Erreur générale inattendue dans pytest_sessionstart: {e}")
-    finally:
-        logger.info("pytest_sessionstart: Fin de la routine.")
-
-
-def pytest_sessionfinish(session, exitstatus):
-    """
-    À la fin de la session de test, si jpype a été mocké et que nous avions
-    sauvegardé une fonction de nettoyage originale, la désenregistre d'atexit.
-    """
-    print("DEBUG CONTEST.PY: pytest_sessionfinish HOOK IS FIRING")
-    logger.info("pytest_sessionfinish: Début de la routine de désinscription de jpype._core._JTerminate.")
-    original_jterminate = getattr(session, '_original_jpype_jterminate', None)
-
-    if not original_jterminate:
-        logger.info("pytest_sessionfinish: Aucune fonction _JTerminate originale n'a été sauvegardée. Aucune action.")
-        logger.info("pytest_sessionfinish: Fin de la routine.")
-        return
-
-    logger.info(f"pytest_sessionfinish: Fonction _JTerminate originale trouvée: {original_jterminate}")
-    current_jpype_module = sys.modules.get('jpype')
-
-    if not current_jpype_module:
-        logger.info("pytest_sessionfinish: Le module 'jpype' n'est pas dans sys.modules à la fin de la session. Aucune action de désinscription.")
-        logger.info("pytest_sessionfinish: Fin de la routine.")
-        return
-        
-    logger.info(f"pytest_sessionfinish: Module jpype actuel trouvé dans sys.modules.")
-    is_mock = False
-    try:
-        module_path = getattr(current_jpype_module, '__file__', None)
-        if module_path and 'mocks' in module_path and 'jpype_mock.py' in module_path:
-            is_mock = True
-            logger.info(f"pytest_sessionfinish: Le module jpype actuel ({module_path}) est identifié comme le mock.")
-        else:
-            logger.info(f"pytest_sessionfinish: Le module jpype actuel ({module_path if module_path else 'N/A, pas d attribut __file__'}) n'est PAS le mock.")
-    except Exception as e:
-        # Ne pas planter si la vérification échoue, mais logguer l'erreur.
-        logger.error(f"pytest_sessionfinish: Erreur lors de la vérification du fichier du module jpype: {e}. On suppose que ce n'est pas le mock.")
-
-    if is_mock:
-=======
-import pytest
-from unittest.mock import patch, MagicMock
-import importlib.util
-
-# --- Mock Matplotlib et NetworkX au plus tôt ---
-try:
-    current_dir_for_mock = os.path.dirname(os.path.abspath(__file__))
-    mocks_dir_for_mock = os.path.join(current_dir_for_mock, 'mocks')
-    if mocks_dir_for_mock not in sys.path:
-        sys.path.insert(0, mocks_dir_for_mock) # Ajoute tests/mocks au path
-
-    # Matplotlib
-    from matplotlib_mock import pyplot as mock_pyplot_instance # Import direct car mocks_dir_for_mock est dans le path
-    from matplotlib_mock import cm as mock_cm_instance
-    from matplotlib_mock import MatplotlibMock as MockMatplotlibModule_class
-    
-    sys.modules['matplotlib.pyplot'] = mock_pyplot_instance
-    sys.modules['matplotlib.cm'] = mock_cm_instance
-    mock_mpl_module = MockMatplotlibModule_class()
-    mock_mpl_module.pyplot = mock_pyplot_instance
-    mock_mpl_module.cm = mock_cm_instance
-    sys.modules['matplotlib'] = mock_mpl_module
-    print("INFO: Matplotlib mocké globalement.")
-
-    # NetworkX
-    from networkx_mock import NetworkXMock as MockNetworkXModule_class # Import direct
-    sys.modules['networkx'] = MockNetworkXModule_class()
-    print("INFO: NetworkX mocké globalement.")
-
-except ImportError as e:
-    print(f"ERREUR CRITIQUE lors du mocking global de matplotlib ou networkx: {e}")
-    # Fallback à des MagicMock génériques
-    if 'matplotlib' not in str(e).lower():
-        sys.modules['matplotlib.pyplot'] = MagicMock()
-        sys.modules['matplotlib.cm'] = MagicMock()
-        sys.modules['matplotlib'] = MagicMock()
-        sys.modules['matplotlib'].pyplot = sys.modules['matplotlib.pyplot']
-        sys.modules['matplotlib'].cm = sys.modules['matplotlib.cm']
-    if 'networkx' not in str(e).lower():
-        sys.modules['networkx'] = MagicMock()
-# --- Fin des Mocks Globaux ---
-
-# --- Mock NumPy Immédiat ---
-# Installation immédiate du mock NumPy pour éviter les problèmes d'import pandas
-def _install_numpy_mock_immediately():
-    """Installe le mock NumPy immédiatement pour éviter les conflits avec pandas."""
-    if 'numpy' not in sys.modules:
->>>>>>> e58f6455
-        try:
-            from numpy_mock import array, ndarray, mean, sum, zeros, ones, dot, concatenate, vstack, hstack, argmax, argmin, max, min, random, rec, _core, core
-            sys.modules['numpy'] = type('numpy', (), {
-                'array': array, 'ndarray': ndarray, 'mean': mean, 'sum': sum, 'zeros': zeros, 'ones': ones,
-                'dot': dot, 'concatenate': concatenate, 'vstack': vstack, 'hstack': hstack,
-                'argmax': argmax, 'argmin': argmin, 'max': max, 'min': min, 'random': random, 'rec': rec,
-                '_core': _core, 'core': core, '__version__': '1.24.3',
-            })
-            # Installation explicite des sous-modules dans sys.modules
-            sys.modules['numpy._core'] = _core
-            sys.modules['numpy.core'] = core
-            sys.modules['numpy._core.multiarray'] = _core.multiarray
-            sys.modules['numpy.core.multiarray'] = core.multiarray
-            print("INFO: Mock NumPy installé immédiatement dans conftest.py")
-        except ImportError as e:
-            print(f"ERREUR lors de l'installation immédiate du mock NumPy: {e}")
-
-# Installation immédiate si Python 3.12+ ou si numpy n'est pas disponible
-if (sys.version_info.major == 3 and sys.version_info.minor >= 12):
-    _install_numpy_mock_immediately()
-
-# --- Mock Pandas Immédiat ---
-# Installation immédiate du mock Pandas pour éviter les problèmes d'import
-def _install_pandas_mock_immediately():
-    """Installe le mock Pandas immédiatement pour éviter les conflits avec numpy."""
-    if 'pandas' not in sys.modules:
-        try:
-            from pandas_mock import DataFrame, read_csv, read_json
-            sys.modules['pandas'] = type('pandas', (), {
-                'DataFrame': DataFrame, 'read_csv': read_csv, 'read_json': read_json, 'Series': list,
-                'NA': None, 'NaT': None, 'isna': lambda x: x is None, 'notna': lambda x: x is not None,
-                '__version__': '1.5.3',
-            })
-            # Installation des sous-modules pandas critiques
-            sys.modules['pandas.core'] = type('pandas.core', (), {})
-            sys.modules['pandas.core.api'] = type('pandas.core.api', (), {})
-            sys.modules['pandas._libs'] = type('pandas._libs', (), {})
-            sys.modules['pandas._libs.pandas_datetime'] = type('pandas._libs.pandas_datetime', (), {})
-            print("INFO: Mock Pandas installé immédiatement dans conftest.py")
-        except ImportError as e:
-            print(f"ERREUR lors de l'installation immédiate du mock Pandas: {e}")
-
-# Installation immédiate si Python 3.12+ ou si pandas n'est pas disponible
-if (sys.version_info.major == 3 and sys.version_info.minor >= 12):
-    _install_pandas_mock_immediately()
-
-# --- Mock JPype ---
-# mocks_dir_for_mock (tests/mocks) est déjà dans sys.path depuis le bloc ci-dessus.
-try:
-    from jpype_mock import ( # Import direct car tests/mocks est dans sys.path
-        isJVMStarted, startJVM, getJVMPath, getJVMVersion, getDefaultJVMPath,
-        JClass, JException, JObject, JVMNotFoundException, _jpype as mock_dot_jpype_module
-    )
-
-    mock_jpype_imports_module = MagicMock(name="jpype.imports_mock")
-    sys.modules['jpype.imports'] = mock_jpype_imports_module
-
-    jpype_module_mock_obj = MagicMock(name="jpype_module_mock")
-    jpype_module_mock_obj.__path__ = [] 
-    jpype_module_mock_obj.isJVMStarted = isJVMStarted
-    jpype_module_mock_obj.startJVM = startJVM
-    jpype_module_mock_obj.getJVMPath = getJVMPath
-    jpype_module_mock_obj.getJVMVersion = getJVMVersion
-    jpype_module_mock_obj.getDefaultJVMPath = getDefaultJVMPath
-    jpype_module_mock_obj.JClass = JClass
-    jpype_module_mock_obj.JException = JException
-    jpype_module_mock_obj.JObject = JObject
-    jpype_module_mock_obj.JVMNotFoundException = JVMNotFoundException
-    jpype_module_mock_obj.__version__ = '1.4.1.mock'
-    jpype_module_mock_obj.imports = mock_jpype_imports_module
-
-    sys.modules['jpype'] = jpype_module_mock_obj
-    sys.modules['_jpype'] = mock_dot_jpype_module
-    print("INFO: JPype (et jpype.imports) mocké globalement.")
-except ImportError as e_jpype:
-    print(f"ERREUR CRITIQUE lors du mocking global de JPype: {e_jpype}")
-    sys.modules['jpype'] = MagicMock(name="jpype_fallback_mock")
-    sys.modules['jpype.imports'] = MagicMock(name="jpype.imports_fallback_mock")
-    sys.modules['_jpype'] = MagicMock(name="_jpype_fallback_mock")
-# --- Fin Mock JPype ---
-
-# --- Mock ExtractDefinitions ---
-try:
-    # mocks_dir_for_mock (tests/mocks) est déjà dans sys.path
-    from extract_definitions_mock import setup_extract_definitions_mock
-    setup_extract_definitions_mock()
-    print("INFO: ExtractDefinitions mocké globalement.")
-except ImportError as e_extract:
-    print(f"ERREUR lors du mocking d'ExtractDefinitions: {e_extract}")
-except Exception as e_extract_setup:
-    print(f"ERREUR lors de la configuration du mock ExtractDefinitions: {e_extract_setup}")
-# --- Fin Mock ExtractDefinitions ---
-
-parent_dir = os.path.dirname(os.path.dirname(os.path.abspath(__file__)))
-if parent_dir not in sys.path:
-    sys.path.insert(0, parent_dir)
-
-def is_module_available(module_name):
-    if module_name in sys.modules:
-        # Vérifier si c'est un de nos mocks principaux ou un MagicMock générique
-        if isinstance(sys.modules[module_name], MagicMock) or \
-           (module_name == 'jpype' and sys.modules[module_name] is jpype_module_mock_obj): # jpype_module_mock_obj doit être défini globalement ou passé
-            return True
-    try:
-        spec = importlib.util.find_spec(module_name)
-        return spec is not None
-    except (ImportError, ValueError):
-        return False
-
-def is_python_version_compatible_with_jpype():
-    major = sys.version_info.major
-    minor = sys.version_info.minor
-    if (major == 3 and minor >= 12) or major > 3:
-        return False
-    return True
-
-def setup_numpy():
-    if (sys.version_info.major == 3 and sys.version_info.minor >= 12) or not is_module_available('numpy'):
-        if not is_module_available('numpy'): print("NumPy non disponible, utilisation du mock.")
-        else: print("Python 3.12+ détecté, utilisation du mock NumPy.")
-        # mocks_dir_for_mock (tests/mocks) est déjà dans sys.path
-        from numpy_mock import array, ndarray, mean, sum, zeros, ones, dot, concatenate, vstack, hstack, argmax, argmin, max, min, random, rec, _core, core, bool_, number, object_, float64, float32, int64, int32, int_, uint, uint64, uint32
-        sys.modules['numpy'] = type('numpy', (), {
-            'array': array, 'ndarray': ndarray, 'mean': mean, 'sum': sum, 'zeros': zeros, 'ones': ones,
-            'dot': dot, 'concatenate': concatenate, 'vstack': vstack, 'hstack': hstack,
-            'argmax': argmax, 'argmin': argmin, 'max': max, 'min': min, 'random': random, 'rec': rec,
-            '_core': _core, 'core': core, '__version__': '1.24.3',
-            # Types de données pour compatibilité PyTorch
-            'bool_': bool_, 'number': number, 'object_': object_,
-            'float64': float64, 'float32': float32, 'int64': int64, 'int32': int32, 'int_': int_,
-            'uint': uint, 'uint64': uint64, 'uint32': uint32,
-        })
-        # Installation explicite des sous-modules dans sys.modules
-        sys.modules['numpy._core'] = _core
-        sys.modules['numpy.core'] = core
-        sys.modules['numpy._core.multiarray'] = _core.multiarray
-        sys.modules['numpy.core.multiarray'] = core.multiarray
-        return sys.modules['numpy']
-    else: 
-        import numpy
-        print(f"Utilisation de la vraie bibliothèque NumPy (version {getattr(numpy, '__version__', 'inconnue')})")
-        return numpy
-
-def setup_pandas():
-    if (sys.version_info.major == 3 and sys.version_info.minor >= 12) or not is_module_available('pandas'):
-        if not is_module_available('pandas'): print("Pandas non disponible, utilisation du mock.")
-        else: print("Python 3.12+ détecté, utilisation du mock Pandas.")
-        # mocks_dir_for_mock (tests/mocks) est déjà dans sys.path
-        from pandas_mock import DataFrame, read_csv, read_json
-        sys.modules['pandas'] = type('pandas', (), {
-            'DataFrame': DataFrame, 'read_csv': read_csv, 'read_json': read_json, 'Series': list,
-            'NA': None, 'NaT': None, 'isna': lambda x: x is None, 'notna': lambda x: x is not None,
-            '__version__': '1.5.3', 
-        })
-        return sys.modules['pandas']
-    else: 
-        import pandas
-        print(f"Utilisation de la vraie bibliothèque Pandas (version {getattr(pandas, '__version__', 'inconnue')})")
-        return pandas
-
-@pytest.fixture(scope="session", autouse=True)
-def setup_numpy_for_tests_fixture(): 
-    if 'PYTEST_CURRENT_TEST' in os.environ:
-        numpy_module = setup_numpy()
-        if sys.modules.get('numpy') is not numpy_module: # Vérifier si le module a réellement changé
-            sys.modules['numpy'] = numpy_module
-        yield
-    else:
-        yield
-
-@pytest.fixture(scope="session", autouse=True)
-def setup_pandas_for_tests_fixture(): 
-    if 'PYTEST_CURRENT_TEST' in os.environ:
-        pandas_module = setup_pandas()
-        if sys.modules.get('pandas') is not pandas_module: # Vérifier si le module a réellement changé
-            sys.modules['pandas'] = pandas_module
-        yield
-    else:
-        yield
-
-# NOTE: La fixture integration_jvm et les fixtures de classes (dung_classes, etc.)
-# qui étaient dans la version "neutralisée" ne sont PAS présentes dans cette version b3e1a1bb...
-# Elles ont été ajoutées plus récemment (commit 05d8d175...).
-# Si nous restaurons cette version b3e1a1bb..., ces fixtures spécifiques aux tests d'intégration JPype disparaîtront.
-# Il faudra alors soit les réintégrer, soit s'assurer que le conftest.py racine gère correctement la JVM
-# pour ces tests d'intégration.
+"""
+Configuration pour les tests pytest.
+
+Ce fichier est automatiquement chargé par pytest avant l'exécution des tests.
+Il configure les mocks nécessaires pour les tests et utilise les vraies bibliothèques
+lorsqu'elles sont disponibles. Pour Python 3.12 et supérieur, le mock JPype1 est
+automatiquement utilisé en raison de problèmes de compatibilité.
+"""
+
+import sys
+import os
+import pytest
+from unittest.mock import patch, MagicMock
+import importlib.util
+import logging # Ajout de l'import pour le logger
+
+# --- Gestion du Path pour les Mocks ---
+# Assurer que le répertoire des mocks est dans sys.path
+current_dir_for_mock = os.path.dirname(os.path.abspath(__file__))
+mocks_dir_for_mock = os.path.join(current_dir_for_mock, 'mocks')
+if mocks_dir_for_mock not in sys.path:
+    sys.path.insert(0, mocks_dir_for_mock) # Ajoute tests/mocks au path
+    print(f"INFO: tests/conftest.py: Ajout de {mocks_dir_for_mock} à sys.path.")
+
+# --- Configuration du Logger (pris de la branche HEAD) ---
+logger = logging.getLogger(__name__)
+# Pour activer les logs pendant l'exécution des tests, décommenter les lignes suivantes :
+# handler = logging.StreamHandler(sys.stdout)
+# formatter = logging.Formatter('%(asctime)s - %(name)s - %(levelname)s - %(message)s')
+# handler.setFormatter(formatter)
+# logger.addHandler(handler)
+# logger.setLevel(logging.INFO)
+# print("INFO: conftest.py: Logger configuré pour pytest hooks jpype.")
+
+# --- Mock Matplotlib et NetworkX au plus tôt ---
+try:
+    # Matplotlib
+    from matplotlib_mock import pyplot as mock_pyplot_instance # Import direct car mocks_dir_for_mock est dans le path
+    from matplotlib_mock import cm as mock_cm_instance
+    from matplotlib_mock import MatplotlibMock as MockMatplotlibModule_class
+    
+    sys.modules['matplotlib.pyplot'] = mock_pyplot_instance
+    sys.modules['matplotlib.cm'] = mock_cm_instance
+    mock_mpl_module = MockMatplotlibModule_class()
+    mock_mpl_module.pyplot = mock_pyplot_instance
+    mock_mpl_module.cm = mock_cm_instance
+    sys.modules['matplotlib'] = mock_mpl_module
+    print("INFO: Matplotlib mocké globalement.")
+
+    # NetworkX
+    from networkx_mock import NetworkXMock as MockNetworkXModule_class # Import direct
+    sys.modules['networkx'] = MockNetworkXModule_class()
+    print("INFO: NetworkX mocké globalement.")
+
+except ImportError as e:
+    print(f"ERREUR CRITIQUE lors du mocking global de matplotlib ou networkx: {e}")
+    # Fallback à des MagicMock génériques
+    if 'matplotlib' not in str(e).lower():
+        sys.modules['matplotlib.pyplot'] = MagicMock()
+        sys.modules['matplotlib.cm'] = MagicMock()
+        sys.modules['matplotlib'] = MagicMock()
+        sys.modules['matplotlib'].pyplot = sys.modules['matplotlib.pyplot']
+        sys.modules['matplotlib'].cm = sys.modules['matplotlib.cm']
+    if 'networkx' not in str(e).lower():
+        sys.modules['networkx'] = MagicMock()
+# --- Fin des Mocks Globaux ---
+
+# --- Mock NumPy Immédiat ---
+# Installation immédiate du mock NumPy pour éviter les problèmes d'import pandas
+def _install_numpy_mock_immediately():
+    """Installe le mock NumPy immédiatement pour éviter les conflits avec pandas."""
+    if 'numpy' not in sys.modules:
+        try:
+            from numpy_mock import array, ndarray, mean, sum, zeros, ones, dot, concatenate, vstack, hstack, argmax, argmin, max, min, random, rec, _core, core
+            sys.modules['numpy'] = type('numpy', (), {
+                'array': array, 'ndarray': ndarray, 'mean': mean, 'sum': sum, 'zeros': zeros, 'ones': ones,
+                'dot': dot, 'concatenate': concatenate, 'vstack': vstack, 'hstack': hstack,
+                'argmax': argmax, 'argmin': argmin, 'max': max, 'min': min, 'random': random, 'rec': rec,
+                '_core': _core, 'core': core, '__version__': '1.24.3',
+            })
+            # Installation explicite des sous-modules dans sys.modules
+            sys.modules['numpy._core'] = _core
+            sys.modules['numpy.core'] = core
+            sys.modules['numpy._core.multiarray'] = _core.multiarray
+            sys.modules['numpy.core.multiarray'] = core.multiarray
+            print("INFO: Mock NumPy installé immédiatement dans conftest.py")
+        except ImportError as e:
+            print(f"ERREUR lors de l'installation immédiate du mock NumPy: {e}")
+
+# Installation immédiate si Python 3.12+ ou si numpy n'est pas disponible
+if (sys.version_info.major == 3 and sys.version_info.minor >= 12):
+    _install_numpy_mock_immediately()
+
+# --- Mock Pandas Immédiat ---
+# Installation immédiate du mock Pandas pour éviter les problèmes d'import
+def _install_pandas_mock_immediately():
+    """Installe le mock Pandas immédiatement pour éviter les conflits avec numpy."""
+    if 'pandas' not in sys.modules:
+        try:
+            from pandas_mock import DataFrame, read_csv, read_json
+            sys.modules['pandas'] = type('pandas', (), {
+                'DataFrame': DataFrame, 'read_csv': read_csv, 'read_json': read_json, 'Series': list,
+                'NA': None, 'NaT': None, 'isna': lambda x: x is None, 'notna': lambda x: x is not None,
+                '__version__': '1.5.3',
+            })
+            # Installation des sous-modules pandas critiques
+            sys.modules['pandas.core'] = type('pandas.core', (), {})
+            sys.modules['pandas.core.api'] = type('pandas.core.api', (), {})
+            sys.modules['pandas._libs'] = type('pandas._libs', (), {})
+            sys.modules['pandas._libs.pandas_datetime'] = type('pandas._libs.pandas_datetime', (), {})
+            print("INFO: Mock Pandas installé immédiatement dans conftest.py")
+        except ImportError as e:
+            print(f"ERREUR lors de l'installation immédiate du mock Pandas: {e}")
+
+# Installation immédiate si Python 3.12+ ou si pandas n'est pas disponible
+if (sys.version_info.major == 3 and sys.version_info.minor >= 12):
+    _install_pandas_mock_immediately()
+
+# --- Mock JPype ---
+# mocks_dir_for_mock (tests/mocks) est déjà dans sys.path depuis le bloc ci-dessus.
+try:
+    from jpype_mock import ( # Import direct car tests/mocks est dans sys.path
+        isJVMStarted, startJVM, getJVMPath, getJVMVersion, getDefaultJVMPath,
+        JClass, JException, JObject, JVMNotFoundException, _jpype as mock_dot_jpype_module
+    )
+
+    mock_jpype_imports_module = MagicMock(name="jpype.imports_mock")
+    sys.modules['jpype.imports'] = mock_jpype_imports_module
+
+    jpype_module_mock_obj = MagicMock(name="jpype_module_mock")
+    jpype_module_mock_obj.__path__ = [] 
+    jpype_module_mock_obj.isJVMStarted = isJVMStarted
+    jpype_module_mock_obj.startJVM = startJVM
+    jpype_module_mock_obj.getJVMPath = getJVMPath
+    jpype_module_mock_obj.getJVMVersion = getJVMVersion
+    jpype_module_mock_obj.getDefaultJVMPath = getDefaultJVMPath
+    jpype_module_mock_obj.JClass = JClass
+    jpype_module_mock_obj.JException = JException
+    jpype_module_mock_obj.JObject = JObject
+    jpype_module_mock_obj.JVMNotFoundException = JVMNotFoundException
+    jpype_module_mock_obj.__version__ = '1.4.1.mock'
+    jpype_module_mock_obj.imports = mock_jpype_imports_module
+
+    sys.modules['jpype'] = jpype_module_mock_obj
+    sys.modules['_jpype'] = mock_dot_jpype_module
+    print("INFO: JPype (et jpype.imports) mocké globalement.")
+except ImportError as e_jpype:
+    print(f"ERREUR CRITIQUE lors du mocking global de JPype: {e_jpype}")
+    sys.modules['jpype'] = MagicMock(name="jpype_fallback_mock")
+    sys.modules['jpype.imports'] = MagicMock(name="jpype.imports_fallback_mock")
+    sys.modules['_jpype'] = MagicMock(name="_jpype_fallback_mock")
+# --- Fin Mock JPype ---
+
+# --- Mock ExtractDefinitions ---
+try:
+    # mocks_dir_for_mock (tests/mocks) est déjà dans sys.path
+    from extract_definitions_mock import setup_extract_definitions_mock
+    setup_extract_definitions_mock()
+    print("INFO: ExtractDefinitions mocké globalement.")
+except ImportError as e_extract:
+    print(f"ERREUR lors du mocking d'ExtractDefinitions: {e_extract}")
+except Exception as e_extract_setup:
+    print(f"ERREUR lors de la configuration du mock ExtractDefinitions: {e_extract_setup}")
+# --- Fin Mock ExtractDefinitions ---
+
+parent_dir = os.path.dirname(os.path.dirname(os.path.abspath(__file__)))
+if parent_dir not in sys.path:
+    sys.path.insert(0, parent_dir)
+
+def is_module_available(module_name):
+    if module_name in sys.modules:
+        # Vérifier si c'est un de nos mocks principaux ou un MagicMock générique
+        if isinstance(sys.modules[module_name], MagicMock) or \
+           (module_name == 'jpype' and sys.modules[module_name] is jpype_module_mock_obj): # jpype_module_mock_obj doit être défini globalement ou passé
+            return True
+    try:
+        spec = importlib.util.find_spec(module_name)
+        return spec is not None
+    except (ImportError, ValueError):
+        return False
+
+def is_python_version_compatible_with_jpype():
+    major = sys.version_info.major
+    minor = sys.version_info.minor
+    if (major == 3 and minor >= 12) or major > 3:
+        return False
+    return True
+
+def setup_numpy():
+    if (sys.version_info.major == 3 and sys.version_info.minor >= 12) or not is_module_available('numpy'):
+        if not is_module_available('numpy'): print("NumPy non disponible, utilisation du mock.")
+        else: print("Python 3.12+ détecté, utilisation du mock NumPy.")
+        # mocks_dir_for_mock (tests/mocks) est déjà dans sys.path
+        from numpy_mock import array, ndarray, mean, sum, zeros, ones, dot, concatenate, vstack, hstack, argmax, argmin, max, min, random, rec, _core, core, bool_, number, object_, float64, float32, int64, int32, int_, uint, uint64, uint32
+        sys.modules['numpy'] = type('numpy', (), {
+            'array': array, 'ndarray': ndarray, 'mean': mean, 'sum': sum, 'zeros': zeros, 'ones': ones,
+            'dot': dot, 'concatenate': concatenate, 'vstack': vstack, 'hstack': hstack,
+            'argmax': argmax, 'argmin': argmin, 'max': max, 'min': min, 'random': random, 'rec': rec,
+            '_core': _core, 'core': core, '__version__': '1.24.3',
+            # Types de données pour compatibilité PyTorch
+            'bool_': bool_, 'number': number, 'object_': object_,
+            'float64': float64, 'float32': float32, 'int64': int64, 'int32': int32, 'int_': int_,
+            'uint': uint, 'uint64': uint64, 'uint32': uint32,
+        })
+        # Installation explicite des sous-modules dans sys.modules
+        sys.modules['numpy._core'] = _core
+        sys.modules['numpy.core'] = core
+        sys.modules['numpy._core.multiarray'] = _core.multiarray
+        sys.modules['numpy.core.multiarray'] = core.multiarray
+        return sys.modules['numpy']
+    else: 
+        import numpy
+        print(f"Utilisation de la vraie bibliothèque NumPy (version {getattr(numpy, '__version__', 'inconnue')})")
+        return numpy
+
+def setup_pandas():
+    if (sys.version_info.major == 3 and sys.version_info.minor >= 12) or not is_module_available('pandas'):
+        if not is_module_available('pandas'): print("Pandas non disponible, utilisation du mock.")
+        else: print("Python 3.12+ détecté, utilisation du mock Pandas.")
+        # mocks_dir_for_mock (tests/mocks) est déjà dans sys.path
+        from pandas_mock import DataFrame, read_csv, read_json
+        sys.modules['pandas'] = type('pandas', (), {
+            'DataFrame': DataFrame, 'read_csv': read_csv, 'read_json': read_json, 'Series': list,
+            'NA': None, 'NaT': None, 'isna': lambda x: x is None, 'notna': lambda x: x is not None,
+            '__version__': '1.5.3', 
+        })
+        return sys.modules['pandas']
+    else: 
+        import pandas
+        print(f"Utilisation de la vraie bibliothèque Pandas (version {getattr(pandas, '__version__', 'inconnue')})")
+        return pandas
+
+@pytest.fixture(scope="session", autouse=True)
+def setup_numpy_for_tests_fixture(): 
+    if 'PYTEST_CURRENT_TEST' in os.environ:
+        numpy_module = setup_numpy()
+        if sys.modules.get('numpy') is not numpy_module: # Vérifier si le module a réellement changé
+            sys.modules['numpy'] = numpy_module
+        yield
+    else:
+        yield
+
+@pytest.fixture(scope="session", autouse=True)
+def setup_pandas_for_tests_fixture(): 
+    if 'PYTEST_CURRENT_TEST' in os.environ:
+        pandas_module = setup_pandas()
+        if sys.modules.get('pandas') is not pandas_module: # Vérifier si le module a réellement changé
+            sys.modules['pandas'] = pandas_module
+        yield
+    else:
+        yield
+
+# NOTE: La fixture integration_jvm et les fixtures de classes (dung_classes, etc.)
+# qui étaient dans la version "neutralisée" ne sont PAS présentes dans cette version b3e1a1bb...
+# Elles ont été ajoutées plus récemment (commit 05d8d175...).
+# Si nous restaurons cette version b3e1a1bb..., ces fixtures spécifiques aux tests d'intégration JPype disparaîtront.
+# Il faudra alors soit les réintégrer, soit s'assurer que le conftest.py racine gère correctement la JVM
+# pour ces tests d'intégration.
import pytest
import os
import sys # Ajouté
from pathlib import Path # Ajouté

# Déterminer le chemin du répertoire du projet
PROJECT_ROOT = os.path.abspath(os.path.join(os.path.dirname(__file__), "..", "..", ".."))
<<<<<<< HEAD
# Chemin vers les JARs de Tweety (devrait correspondre à celui utilisé par le conftest.py racine)
TWEETY_LIBS_PATH = os.path.join(PROJECT_ROOT, "libs")
=======
# Exemple de chemin vers les JARs de Tweety (à adapter)
# Assurez-vous que ce chemin est correct et que les JARs s'y trouvent.
# Par exemple, si vous avez un dossier 'libs/tweety_jars' à la racine du projet :
TWEETY_LIBS_PATH = os.path.join(PROJECT_ROOT, "argumentation_analysis", "tests", "resources", "libs")

# Fonction pour obtenir le classpath.
# Tente de lister les fichiers JAR dans le TWEETY_LIBS_PATH.
# Si le dossier n'existe pas ou est vide, cela pourrait poser problème.
def get_tweety_classpath():
    print(f"DEBUG: get_tweety_classpath: TWEETY_LIBS_PATH = {TWEETY_LIBS_PATH}")
    if not os.path.isdir(TWEETY_LIBS_PATH):
        # Lever une exception ou retourner un classpath par défaut si le dossier n'existe pas
        # Pour l'instant, on retourne une liste vide, ce qui fera probablement échouer jpype.startJVM
        # si le CLASSPATH système n'est pas déjà configuré.
        print(f"AVERTISSEMENT: Le répertoire des bibliothèques Tweety '{TWEETY_LIBS_PATH}' n'a pas été trouvé.")
        print("Veuillez vous assurer que les JARs de Tweety sont correctement placés et que le chemin est correct.")
        print("Ou que votre CLASSPATH système est configuré pour inclure les JARs de Tweety.")
        return [] # Ou lever une exception: raise FileNotFoundError(f"Répertoire Tweety non trouvé: {TWEETY_LIBS_PATH}")

    jars = [os.path.join(TWEETY_LIBS_PATH, f) for f in os.listdir(TWEETY_LIBS_PATH) if f.endswith(".jar")]
    print(f"DEBUG: get_tweety_classpath: JARs trouvés = {jars}")
    if not jars:
        print(f"AVERTISSEMENT: Aucun fichier JAR trouvé dans '{TWEETY_LIBS_PATH}'.")
        print("Veuillez vérifier que les JARs de Tweety sont présents.")
        return [] # Ou lever une exception
    return jars

@pytest.fixture(scope="session", autouse=True)
def jvm_manager():
    print("DEBUG: jvm_manager fixture CALLED")
    """
    Fixture pour démarrer et arrêter la JVM pour la session de test.
    'autouse=True' garantit que cette fixture est utilisée pour toutes les tests de la session
    dans ce répertoire (et sous-répertoires) où conftest.py est actif.
    """
    try:
        # --- Début de l'intégration du téléchargement des JARs ---
        # PROJECT_ROOT et TWEETY_LIBS_PATH sont définis globalement dans ce fichier.
        script_path = Path(PROJECT_ROOT) / "scripts" / "download_test_jars.py"
        target_jars_dir = Path(TWEETY_LIBS_PATH)

        jars_present = False
        if target_jars_dir.is_dir() and any(target_jars_dir.glob("*.jar")):
            jars_present = True
            print(f"INFO: Des fichiers JAR existent déjà dans {target_jars_dir}.")

        if not jars_present:
            print(f"INFO: Les fichiers JAR semblent manquants dans {target_jars_dir}. Tentative de téléchargement...")
            if not script_path.is_file():
                print(f"ERREUR CRITIQUE: Le script de téléchargement {script_path} n'a pas été trouvé.")
                raise FileNotFoundError(f"Script de téléchargement non trouvé: {script_path}")
            
            try:
                print(f"INFO: Exécution du script de téléchargement: {sys.executable} {script_path}")
                process = subprocess.run(
                    [sys.executable, str(script_path)],
                    capture_output=True,
                    text=True,
                    check=False  # Gérer manuellement le code de retour
                )
                
                # print(f"DEBUG: Script stdout:\n{process.stdout}")
                if process.stderr:
                    # print(f"DEBUG: Script stderr:\n{process.stderr}")
                    pass

                if process.returncode != 0:
                    error_message = (
                        f"ERREUR: Le script de téléchargement des JARs ({script_path}) "
                        f"a échoué avec le code de retour {process.returncode}.\n"
                        f"Stderr: {process.stderr}\nStdout: {process.stdout}"
                    )
                    print(error_message)
                    raise RuntimeError(error_message)
                
                print(f"INFO: Script de téléchargement exécuté avec succès (code {process.returncode}).")
                # Re-vérifier si les JARs sont maintenant présents
                if not any(target_jars_dir.glob("*.jar")):
                    warning_message = (
                        f"AVERTISSEMENT: Le script de téléchargement s'est terminé avec succès "
                        f"mais aucun JAR n'a été trouvé dans {target_jars_dir}. "
                        f"Vérifiez les logs du script."
                    )
                    print(warning_message)
                    # On ne lève pas d'erreur ici, car get_tweety_classpath() le fera si nécessaire.
                else:
                    print(f"INFO: Les fichiers JAR sont maintenant présents dans {target_jars_dir}.")

            except Exception as e:
                # Capturer les exceptions de subprocess.run (comme FileNotFoundError pour sys.executable)
                # ou d'autres problèmes inattendus.
                critical_error_message = (
                    f"ERREUR CRITIQUE lors de l'exécution du script de téléchargement {script_path}: {e}"
                )
                print(critical_error_message)
                raise RuntimeError(critical_error_message) from e
        # --- Fin de l'intégration du téléchargement des JARs ---

        print("DEBUG: Checking if JVM is started...")
        if not jpype.isJVMStarted():
            print("INFO: Démarrage de la JVM pour les tests d'intégration Tweety...")
            tweety_classpath_list = get_tweety_classpath() 
            
            if not tweety_classpath_list:
                # Cette condition est cruciale. Si après la tentative de téléchargement,
                # le classpath est toujours vide, c'est une erreur fatale.
                critical_error_msg = (
                    f"ERREUR CRITIQUE: Aucun fichier JAR trouvé dans {TWEETY_LIBS_PATH} "
                    f"même après la tentative de téléchargement. Le classpath est vide."
                )
                print(critical_error_msg)
                raise RuntimeError(critical_error_msg)
            
            print(f"INFO: Utilisation de la liste de JARs pour Tweety: {tweety_classpath_list}")
            print(f"DEBUG: jpype.getDefaultJVMPath() = {jpype.getDefaultJVMPath()}")
            print(f"DEBUG: Tentative de démarrage de la JVM avec le classpath: {tweety_classpath_list}...")
            try:
                # Démarrage de la JVM
                jpype.startJVM(
                    jpype.getDefaultJVMPath(),
                    "-ea",  # Enable assertions
                    classpath=tweety_classpath_list,
                    convertStrings=False # Recommandé pour éviter les conversions automatiques
                )
                print(f"DEBUG: jpype.isJVMStarted() après startJVM (classpath list) = {jpype.isJVMStarted()}")
                if jpype.isJVMStarted():
                    print("INFO: JVM démarrée avec succès.")
                else:
                    # Ce cas indique un problème si startJVM n'a pas levé d'exception mais la JVM n'est pas démarrée.
                    raise RuntimeError("jpype.startJVM a été appelé, mais jpype.isJVMStarted() renvoie False.")
            except Exception as e:
                # Capturer les erreurs spécifiques au démarrage de la JVM
                jvm_start_error_msg = (
                    f"ERREUR CRITIQUE lors du démarrage de la JVM: {e}\n"
                    f"Classpath utilisé: {tweety_classpath_list}\n"
                    f"Chemin JVM par défaut: {jpype.getDefaultJVMPath()}"
                )
                print(jvm_start_error_msg)
                if hasattr(e, 'stacktrace'): # Pour les JException
                    print(f"Stacktrace Java:\n{e.stacktrace()}")
                raise RuntimeError(jvm_start_error_msg) from e

        print(f"DEBUG: jpype.isJVMStarted() à la fin de la section de démarrage = {jpype.isJVMStarted()}")
        
        # Vérification finale et robuste que la JVM est bien démarrée
        if not jpype.isJVMStarted(): 
            final_error_msg = "ERREUR CRITIQUE: La JVM n'a pas pu démarrer malgré les tentatives."
            print(final_error_msg)
            raise RuntimeError(final_error_msg)
        else:
            print("INFO: La JVM est démarrée (ou était déjà démarrée).")

        # Rendre les classes Java importables
        jpype.imports.registerDomain("net", alias="net")
        jpype.imports.registerDomain("org", alias="org")
        jpype.imports.registerDomain("java", alias="java") 

        yield # C'est ici que les tests s'exécuteront

    except Exception as e:
        # Capturer toute autre exception non gérée pendant la configuration de la fixture
        # pour s'assurer qu'elle est loggée et que Pytest est informé.
        print(f"Erreur critique inattendue dans la fixture jvm_manager: {e}")
        raise # Propager l'exception pour que Pytest marque les tests comme échoués ou erronés
    finally:
        # La logique finally reste la même, gérant l'arrêt (ou non-arrêt) de la JVM.
        if jpype.isJVMStarted():
            print("INFO: La JVM restera active jusqu'à la fin du processus de test principal.")
            # Laisser la JVM s'arrêter naturellement à la fin du processus Python
            # pour éviter les problèmes avec jpype.shutdownJVM() dans certains contextes de test.

# Fixture pour importer les classes communes de Dung
@pytest.fixture(scope="module")
def dung_classes():
    try:
        DungTheory = jpype.JClass("net.sf.tweety.arg.dung.syntax.DungTheory")
        Argument = jpype.JClass("net.sf.tweety.arg.dung.syntax.Argument")
        Attack = jpype.JClass("net.sf.tweety.arg.dung.syntax.Attack")
        PreferredReasoner = jpype.JClass("net.sf.tweety.arg.dung.reasoner.PreferredReasoner")
        GroundedReasoner = jpype.JClass("net.sf.tweety.arg.dung.reasoner.GroundedReasoner")
        CompleteReasoner = jpype.JClass("net.sf.tweety.arg.dung.reasoner.CompleteReasoner")
        StableReasoner = jpype.JClass("net.sf.tweety.arg.dung.reasoner.StableReasoner")
        # Ajoutez d'autres classes communes ici si nécessaire
        return {
            "DungTheory": DungTheory,
            "Argument": Argument,
            "Attack": Attack,
            "PreferredReasoner": PreferredReasoner,
            "GroundedReasoner": GroundedReasoner,
            "CompleteReasoner": CompleteReasoner,
            "StableReasoner": StableReasoner
        }
    except jpype.JException as e:
        pytest.fail(f"Échec de l'importation des classes Java pour Dung: {e.stacktrace()}")

# Fixture pour importer les classes communes de QBF
@pytest.fixture(scope="module")
def qbf_classes():
    try:
        QuantifiedBooleanFormula = jpype.JClass("org.tweetyproject.logics.qbf.syntax.QuantifiedBooleanFormula")
        Quantifier = jpype.JClass("org.tweetyproject.logics.qbf.syntax.Quantifier")
        QbfParser = jpype.JClass("org.tweetyproject.logics.qbf.parser.QbfParser")
        # QBFSolver = jpype.JClass("org.tweetyproject.logics.qbf.solver.QBFSolver") # Peut nécessiter une config
        Variable = jpype.JClass("org.tweetyproject.logics.commons.syntax.Variable")
        # Opérateurs logiques (les noms peuvent varier, ex: Or, And, Not de commons.syntax ou qbf.syntax)
        # Par exemple:
        # Or = jpype.JClass("org.tweetyproject.logics.pl.syntax.Or") # Si on utilise la logique propositionnelle pour la base
        # Not = jpype.JClass("org.tweetyproject.logics.pl.syntax.Not")
        # Il faudra vérifier les classes exactes pour les opérateurs dans le contexte QBF de Tweety.
        # Pour l'instant, on se concentre sur le parsing et la création de base.
        return {
            "QuantifiedBooleanFormula": QuantifiedBooleanFormula,
            "Quantifier": Quantifier,
            "QbfParser": QbfParser,
            # "QBFSolver": QBFSolver,
            "Variable": Variable,
            # "Or": Or,
            # "Not": Not
        }
    except jpype.JException as e:
        pytest.fail(f"Échec de l'importation des classes Java pour QBF: {e.stacktrace()}")

# Fixture pour importer les classes communes de révision de croyances
@pytest.fixture(scope="module")
def belief_revision_classes():
    try:
        # Classes de base pour la logique propositionnelle
        PlFormula = jpype.JClass("org.tweetyproject.logics.pl.syntax.PlFormula")
        PlBeliefSet = jpype.JClass("org.tweetyproject.logics.pl.syntax.PlBeliefSet")
        PlParser = jpype.JClass("org.tweetyproject.logics.pl.parser.PlParser")
        SimplePlReasoner = jpype.JClass("org.tweetyproject.logics.pl.reasoner.SimplePlReasoner")
        Negation = jpype.JClass("org.tweetyproject.logics.pl.syntax.Negation")

        # Opérateurs de révision
        KernelContractionOperator = jpype.JClass("org.tweetyproject.beliefdynamics.operators.KernelContractionOperator")
        RandomIncisionFunction = jpype.JClass("org.tweetyproject.beliefdynamics.kernels.RandomIncisionFunction")
        DefaultMultipleBaseExpansionOperator = jpype.JClass("org.tweetyproject.beliefdynamics.operators.DefaultMultipleBaseExpansionOperator")
        LeviMultipleBaseRevisionOperator = jpype.JClass("org.tweetyproject.beliefdynamics.operators.LeviMultipleBaseRevisionOperator")

        # Classes pour la révision multi-agents (CrMas)
        CrMasBeliefSet = jpype.JClass("org.tweetyproject.beliefdynamics.mas.CrMasBeliefSet")
        InformationObject = jpype.JClass("org.tweetyproject.beliefdynamics.mas.InformationObject")
        CrMasRevisionWrapper = jpype.JClass("org.tweetyproject.beliefdynamics.mas.CrMasRevisionWrapper")
        CrMasSimpleRevisionOperator = jpype.JClass("org.tweetyproject.beliefdynamics.mas.CrMasSimpleRevisionOperator")
        CrMasArgumentativeRevisionOperator = jpype.JClass("org.tweetyproject.beliefdynamics.mas.CrMasArgumentativeRevisionOperator")
        DummyAgent = jpype.JClass("org.tweetyproject.agents.DummyAgent") # Pour les exemples CrMas
        Order = jpype.JClass("org.tweetyproject.commons.util.Order") # Pour la crédibilité des agents
        PlSignature = jpype.JClass("org.tweetyproject.logics.pl.syntax.PlSignature")


        # Mesures d'incohérence
        ContensionInconsistencyMeasure = jpype.JClass("org.tweetyproject.logics.pl.analysis.ContensionInconsistencyMeasure")
        NaiveMusEnumerator = jpype.JClass("org.tweetyproject.logics.pl.analysis.NaiveMusEnumerator")
        SatSolver = jpype.JClass("org.tweetyproject.logics.pl.sat.SatSolver") # Nécessaire pour NaiveMusEnumerator
        MaInconsistencyMeasure = jpype.JClass("org.tweetyproject.logics.pl.analysis.MaInconsistencyMeasure")
        McscInconsistencyMeasure = jpype.JClass("org.tweetyproject.logics.pl.analysis.McscInconsistencyMeasure")
        PossibleWorldIterator = jpype.JClass("org.tweetyproject.logics.pl.syntax.PossibleWorldIterator")
        DalalDistance = jpype.JClass("org.tweetyproject.logics.pl.util.DalalDistance")
        DSumInconsistencyMeasure = jpype.JClass("org.tweetyproject.logics.pl.analysis.DSumInconsistencyMeasure")
        DMaxInconsistencyMeasure = jpype.JClass("org.tweetyproject.logics.pl.analysis.DMaxInconsistencyMeasure")
        DHitInconsistencyMeasure = jpype.JClass("org.tweetyproject.logics.pl.analysis.DHitInconsistencyMeasure")
        ProductNorm = jpype.JClass("org.tweetyproject.math.tnorms.ProductNorm")
        FuzzyInconsistencyMeasure = jpype.JClass("org.tweetyproject.logics.pl.analysis.FuzzyInconsistencyMeasure")
        PriorityIncisionFunction = jpype.JClass("org.tweetyproject.beliefdynamics.kernels.PriorityIncisionFunction")


        return {
            "PlFormula": PlFormula,
            "PlBeliefSet": PlBeliefSet,
            "PlParser": PlParser,
            "SimplePlReasoner": SimplePlReasoner,
            "Negation": Negation,
            "KernelContractionOperator": KernelContractionOperator,
            "RandomIncisionFunction": RandomIncisionFunction,
            "DefaultMultipleBaseExpansionOperator": DefaultMultipleBaseExpansionOperator,
            "LeviMultipleBaseRevisionOperator": LeviMultipleBaseRevisionOperator,
            "CrMasBeliefSet": CrMasBeliefSet,
            "InformationObject": InformationObject,
            "CrMasRevisionWrapper": CrMasRevisionWrapper,
            "CrMasSimpleRevisionOperator": CrMasSimpleRevisionOperator,
            "CrMasArgumentativeRevisionOperator": CrMasArgumentativeRevisionOperator,
            "DummyAgent": DummyAgent,
            "Order": Order,
            "PlSignature": PlSignature,
            "ContensionInconsistencyMeasure": ContensionInconsistencyMeasure,
            "NaiveMusEnumerator": NaiveMusEnumerator,
            "SatSolver": SatSolver,
            "MaInconsistencyMeasure": MaInconsistencyMeasure,
            "McscInconsistencyMeasure": McscInconsistencyMeasure,
            "PossibleWorldIterator": PossibleWorldIterator,
            "DalalDistance": DalalDistance,
            "DSumInconsistencyMeasure": DSumInconsistencyMeasure,
            "DMaxInconsistencyMeasure": DMaxInconsistencyMeasure,
            "DHitInconsistencyMeasure": DHitInconsistencyMeasure,
            "ProductNorm": ProductNorm,
            "FuzzyInconsistencyMeasure": FuzzyInconsistencyMeasure,
            "PriorityIncisionFunction": PriorityIncisionFunction,
        }
    except jpype.JException as e:
        pytest.fail(f"Échec de l'importation des classes Java pour la révision de croyances: {e.stacktrace()}")

# Fixture pour importer les classes communes d'argumentation dialogique
@pytest.fixture(scope="module")
def dialogue_classes(): # jpype_is_running n'est pas une fixture définie, jvm_manager s'en occupe.
    """Importe les classes Java nécessaires pour l'argumentation dialogique."""
    if not jpype.isJVMStarted(): # Vérification directe de l'état de la JVM
        pytest.skip("JVM non démarrée ou JPype non initialisé correctement.")
    try:
        ArgumentationAgent = jpype.JClass("org.tweetyproject.agents.dialogues.ArgumentationAgent")
        GroundedAgent = jpype.JClass("org.tweetyproject.agents.dialogues.GroundedAgent")
        OpponentModel = jpype.JClass("org.tweetyproject.agents.dialogues.OpponentModel")
        Dialogue = jpype.JClass("org.tweetyproject.agents.dialogues.Dialogue")
        DialogueTrace = jpype.JClass("org.tweetyproject.agents.dialogues.DialogueTrace")
        DialogueResult = jpype.JClass("org.tweetyproject.agents.dialogues.DialogueResult")
        PersuasionProtocol = jpype.JClass("org.tweetyproject.agents.dialogues.PersuasionProtocol")
        # NegotiationProtocol = jpype.JClass("org.tweetyproject.agents.dialogues.NegotiationProtocol") # Interface
        # InquiryProtocol = jpype.JClass("org.tweetyproject.agents.dialogues.InquiryProtocol") # Interface
        Position = jpype.JClass("org.tweetyproject.agents.dialogues.Position")
        SimpleBeliefSet = jpype.JClass("org.tweetyproject.logics.commons.syntax.SimpleBeliefSet")
        # Moves - peuvent être utiles pour des assertions plus fines sur la trace
        # Move = jpype.JClass("org.tweetyproject.agents.dialogues.moves.Move")
        # Claim = jpype.JClass("org.tweetyproject.agents.dialogues.moves.Claim")
        # DialogueStrategy = jpype.JClass("org.tweetyproject.agents.dialogues.strategies.DialogueStrategy") # Interface
        DefaultStrategy = jpype.JClass("org.tweetyproject.agents.dialogues.strategies.DefaultStrategy")
        
        # Pour les protocoles spécifiques si besoin (exemples de la fiche)
        # MonotonicConcessionProtocol = jpype.JClass("org.tweetyproject.agents.dialogues.MonotonicConcessionProtocol")
        # CollaborativeInquiryProtocol = jpype.JClass("org.tweetyproject.agents.dialogues.CollaborativeInquiryProtocol")
>>>>>>> 36b39a6f

# La fixture jvm_manager et les fixtures de classes (dung_classes, qbf_classes, etc.)
# sont maintenant définies dans le conftest.py racine pour une gestion centralisée de JPype.
# Ce fichier est conservé pour d'éventuelles configurations spécifiques à ce sous-répertoire de tests,
# mais ne doit plus gérer l'initialisation de JPype ni la définition des classes Java globales.

print(f"INFO: tests/integration/jpype_tweety/conftest.py chargé. PROJECT_ROOT={PROJECT_ROOT}, TWEETY_LIBS_PATH={TWEETY_LIBS_PATH}")
print("INFO: Les fixtures JPype (jvm_manager, dung_classes, etc.) sont attendues du conftest.py racine.")<|MERGE_RESOLUTION|>--- conflicted
+++ resolved
@@ -1,348 +1,351 @@
-import pytest
-import os
-import sys # Ajouté
-from pathlib import Path # Ajouté
-
-# Déterminer le chemin du répertoire du projet
-PROJECT_ROOT = os.path.abspath(os.path.join(os.path.dirname(__file__), "..", "..", ".."))
-<<<<<<< HEAD
-# Chemin vers les JARs de Tweety (devrait correspondre à celui utilisé par le conftest.py racine)
-TWEETY_LIBS_PATH = os.path.join(PROJECT_ROOT, "libs")
-=======
-# Exemple de chemin vers les JARs de Tweety (à adapter)
-# Assurez-vous que ce chemin est correct et que les JARs s'y trouvent.
-# Par exemple, si vous avez un dossier 'libs/tweety_jars' à la racine du projet :
-TWEETY_LIBS_PATH = os.path.join(PROJECT_ROOT, "argumentation_analysis", "tests", "resources", "libs")
-
-# Fonction pour obtenir le classpath.
-# Tente de lister les fichiers JAR dans le TWEETY_LIBS_PATH.
-# Si le dossier n'existe pas ou est vide, cela pourrait poser problème.
-def get_tweety_classpath():
-    print(f"DEBUG: get_tweety_classpath: TWEETY_LIBS_PATH = {TWEETY_LIBS_PATH}")
-    if not os.path.isdir(TWEETY_LIBS_PATH):
-        # Lever une exception ou retourner un classpath par défaut si le dossier n'existe pas
-        # Pour l'instant, on retourne une liste vide, ce qui fera probablement échouer jpype.startJVM
-        # si le CLASSPATH système n'est pas déjà configuré.
-        print(f"AVERTISSEMENT: Le répertoire des bibliothèques Tweety '{TWEETY_LIBS_PATH}' n'a pas été trouvé.")
-        print("Veuillez vous assurer que les JARs de Tweety sont correctement placés et que le chemin est correct.")
-        print("Ou que votre CLASSPATH système est configuré pour inclure les JARs de Tweety.")
-        return [] # Ou lever une exception: raise FileNotFoundError(f"Répertoire Tweety non trouvé: {TWEETY_LIBS_PATH}")
-
-    jars = [os.path.join(TWEETY_LIBS_PATH, f) for f in os.listdir(TWEETY_LIBS_PATH) if f.endswith(".jar")]
-    print(f"DEBUG: get_tweety_classpath: JARs trouvés = {jars}")
-    if not jars:
-        print(f"AVERTISSEMENT: Aucun fichier JAR trouvé dans '{TWEETY_LIBS_PATH}'.")
-        print("Veuillez vérifier que les JARs de Tweety sont présents.")
-        return [] # Ou lever une exception
-    return jars
-
-@pytest.fixture(scope="session", autouse=True)
-def jvm_manager():
-    print("DEBUG: jvm_manager fixture CALLED")
-    """
-    Fixture pour démarrer et arrêter la JVM pour la session de test.
-    'autouse=True' garantit que cette fixture est utilisée pour toutes les tests de la session
-    dans ce répertoire (et sous-répertoires) où conftest.py est actif.
-    """
-    try:
-        # --- Début de l'intégration du téléchargement des JARs ---
-        # PROJECT_ROOT et TWEETY_LIBS_PATH sont définis globalement dans ce fichier.
-        script_path = Path(PROJECT_ROOT) / "scripts" / "download_test_jars.py"
-        target_jars_dir = Path(TWEETY_LIBS_PATH)
-
-        jars_present = False
-        if target_jars_dir.is_dir() and any(target_jars_dir.glob("*.jar")):
-            jars_present = True
-            print(f"INFO: Des fichiers JAR existent déjà dans {target_jars_dir}.")
-
-        if not jars_present:
-            print(f"INFO: Les fichiers JAR semblent manquants dans {target_jars_dir}. Tentative de téléchargement...")
-            if not script_path.is_file():
-                print(f"ERREUR CRITIQUE: Le script de téléchargement {script_path} n'a pas été trouvé.")
-                raise FileNotFoundError(f"Script de téléchargement non trouvé: {script_path}")
-            
-            try:
-                print(f"INFO: Exécution du script de téléchargement: {sys.executable} {script_path}")
-                process = subprocess.run(
-                    [sys.executable, str(script_path)],
-                    capture_output=True,
-                    text=True,
-                    check=False  # Gérer manuellement le code de retour
-                )
-                
-                # print(f"DEBUG: Script stdout:\n{process.stdout}")
-                if process.stderr:
-                    # print(f"DEBUG: Script stderr:\n{process.stderr}")
-                    pass
-
-                if process.returncode != 0:
-                    error_message = (
-                        f"ERREUR: Le script de téléchargement des JARs ({script_path}) "
-                        f"a échoué avec le code de retour {process.returncode}.\n"
-                        f"Stderr: {process.stderr}\nStdout: {process.stdout}"
-                    )
-                    print(error_message)
-                    raise RuntimeError(error_message)
-                
-                print(f"INFO: Script de téléchargement exécuté avec succès (code {process.returncode}).")
-                # Re-vérifier si les JARs sont maintenant présents
-                if not any(target_jars_dir.glob("*.jar")):
-                    warning_message = (
-                        f"AVERTISSEMENT: Le script de téléchargement s'est terminé avec succès "
-                        f"mais aucun JAR n'a été trouvé dans {target_jars_dir}. "
-                        f"Vérifiez les logs du script."
-                    )
-                    print(warning_message)
-                    # On ne lève pas d'erreur ici, car get_tweety_classpath() le fera si nécessaire.
-                else:
-                    print(f"INFO: Les fichiers JAR sont maintenant présents dans {target_jars_dir}.")
-
-            except Exception as e:
-                # Capturer les exceptions de subprocess.run (comme FileNotFoundError pour sys.executable)
-                # ou d'autres problèmes inattendus.
-                critical_error_message = (
-                    f"ERREUR CRITIQUE lors de l'exécution du script de téléchargement {script_path}: {e}"
-                )
-                print(critical_error_message)
-                raise RuntimeError(critical_error_message) from e
-        # --- Fin de l'intégration du téléchargement des JARs ---
-
-        print("DEBUG: Checking if JVM is started...")
-        if not jpype.isJVMStarted():
-            print("INFO: Démarrage de la JVM pour les tests d'intégration Tweety...")
-            tweety_classpath_list = get_tweety_classpath() 
-            
-            if not tweety_classpath_list:
-                # Cette condition est cruciale. Si après la tentative de téléchargement,
-                # le classpath est toujours vide, c'est une erreur fatale.
-                critical_error_msg = (
-                    f"ERREUR CRITIQUE: Aucun fichier JAR trouvé dans {TWEETY_LIBS_PATH} "
-                    f"même après la tentative de téléchargement. Le classpath est vide."
-                )
-                print(critical_error_msg)
-                raise RuntimeError(critical_error_msg)
-            
-            print(f"INFO: Utilisation de la liste de JARs pour Tweety: {tweety_classpath_list}")
-            print(f"DEBUG: jpype.getDefaultJVMPath() = {jpype.getDefaultJVMPath()}")
-            print(f"DEBUG: Tentative de démarrage de la JVM avec le classpath: {tweety_classpath_list}...")
-            try:
-                # Démarrage de la JVM
-                jpype.startJVM(
-                    jpype.getDefaultJVMPath(),
-                    "-ea",  # Enable assertions
-                    classpath=tweety_classpath_list,
-                    convertStrings=False # Recommandé pour éviter les conversions automatiques
-                )
-                print(f"DEBUG: jpype.isJVMStarted() après startJVM (classpath list) = {jpype.isJVMStarted()}")
-                if jpype.isJVMStarted():
-                    print("INFO: JVM démarrée avec succès.")
-                else:
-                    # Ce cas indique un problème si startJVM n'a pas levé d'exception mais la JVM n'est pas démarrée.
-                    raise RuntimeError("jpype.startJVM a été appelé, mais jpype.isJVMStarted() renvoie False.")
-            except Exception as e:
-                # Capturer les erreurs spécifiques au démarrage de la JVM
-                jvm_start_error_msg = (
-                    f"ERREUR CRITIQUE lors du démarrage de la JVM: {e}\n"
-                    f"Classpath utilisé: {tweety_classpath_list}\n"
-                    f"Chemin JVM par défaut: {jpype.getDefaultJVMPath()}"
-                )
-                print(jvm_start_error_msg)
-                if hasattr(e, 'stacktrace'): # Pour les JException
-                    print(f"Stacktrace Java:\n{e.stacktrace()}")
-                raise RuntimeError(jvm_start_error_msg) from e
-
-        print(f"DEBUG: jpype.isJVMStarted() à la fin de la section de démarrage = {jpype.isJVMStarted()}")
-        
-        # Vérification finale et robuste que la JVM est bien démarrée
-        if not jpype.isJVMStarted(): 
-            final_error_msg = "ERREUR CRITIQUE: La JVM n'a pas pu démarrer malgré les tentatives."
-            print(final_error_msg)
-            raise RuntimeError(final_error_msg)
-        else:
-            print("INFO: La JVM est démarrée (ou était déjà démarrée).")
-
-        # Rendre les classes Java importables
-        jpype.imports.registerDomain("net", alias="net")
-        jpype.imports.registerDomain("org", alias="org")
-        jpype.imports.registerDomain("java", alias="java") 
-
-        yield # C'est ici que les tests s'exécuteront
-
-    except Exception as e:
-        # Capturer toute autre exception non gérée pendant la configuration de la fixture
-        # pour s'assurer qu'elle est loggée et que Pytest est informé.
-        print(f"Erreur critique inattendue dans la fixture jvm_manager: {e}")
-        raise # Propager l'exception pour que Pytest marque les tests comme échoués ou erronés
-    finally:
-        # La logique finally reste la même, gérant l'arrêt (ou non-arrêt) de la JVM.
-        if jpype.isJVMStarted():
-            print("INFO: La JVM restera active jusqu'à la fin du processus de test principal.")
-            # Laisser la JVM s'arrêter naturellement à la fin du processus Python
-            # pour éviter les problèmes avec jpype.shutdownJVM() dans certains contextes de test.
-
-# Fixture pour importer les classes communes de Dung
-@pytest.fixture(scope="module")
-def dung_classes():
-    try:
-        DungTheory = jpype.JClass("net.sf.tweety.arg.dung.syntax.DungTheory")
-        Argument = jpype.JClass("net.sf.tweety.arg.dung.syntax.Argument")
-        Attack = jpype.JClass("net.sf.tweety.arg.dung.syntax.Attack")
-        PreferredReasoner = jpype.JClass("net.sf.tweety.arg.dung.reasoner.PreferredReasoner")
-        GroundedReasoner = jpype.JClass("net.sf.tweety.arg.dung.reasoner.GroundedReasoner")
-        CompleteReasoner = jpype.JClass("net.sf.tweety.arg.dung.reasoner.CompleteReasoner")
-        StableReasoner = jpype.JClass("net.sf.tweety.arg.dung.reasoner.StableReasoner")
-        # Ajoutez d'autres classes communes ici si nécessaire
-        return {
-            "DungTheory": DungTheory,
-            "Argument": Argument,
-            "Attack": Attack,
-            "PreferredReasoner": PreferredReasoner,
-            "GroundedReasoner": GroundedReasoner,
-            "CompleteReasoner": CompleteReasoner,
-            "StableReasoner": StableReasoner
-        }
-    except jpype.JException as e:
-        pytest.fail(f"Échec de l'importation des classes Java pour Dung: {e.stacktrace()}")
-
-# Fixture pour importer les classes communes de QBF
-@pytest.fixture(scope="module")
-def qbf_classes():
-    try:
-        QuantifiedBooleanFormula = jpype.JClass("org.tweetyproject.logics.qbf.syntax.QuantifiedBooleanFormula")
-        Quantifier = jpype.JClass("org.tweetyproject.logics.qbf.syntax.Quantifier")
-        QbfParser = jpype.JClass("org.tweetyproject.logics.qbf.parser.QbfParser")
-        # QBFSolver = jpype.JClass("org.tweetyproject.logics.qbf.solver.QBFSolver") # Peut nécessiter une config
-        Variable = jpype.JClass("org.tweetyproject.logics.commons.syntax.Variable")
-        # Opérateurs logiques (les noms peuvent varier, ex: Or, And, Not de commons.syntax ou qbf.syntax)
-        # Par exemple:
-        # Or = jpype.JClass("org.tweetyproject.logics.pl.syntax.Or") # Si on utilise la logique propositionnelle pour la base
-        # Not = jpype.JClass("org.tweetyproject.logics.pl.syntax.Not")
-        # Il faudra vérifier les classes exactes pour les opérateurs dans le contexte QBF de Tweety.
-        # Pour l'instant, on se concentre sur le parsing et la création de base.
-        return {
-            "QuantifiedBooleanFormula": QuantifiedBooleanFormula,
-            "Quantifier": Quantifier,
-            "QbfParser": QbfParser,
-            # "QBFSolver": QBFSolver,
-            "Variable": Variable,
-            # "Or": Or,
-            # "Not": Not
-        }
-    except jpype.JException as e:
-        pytest.fail(f"Échec de l'importation des classes Java pour QBF: {e.stacktrace()}")
-
-# Fixture pour importer les classes communes de révision de croyances
-@pytest.fixture(scope="module")
-def belief_revision_classes():
-    try:
-        # Classes de base pour la logique propositionnelle
-        PlFormula = jpype.JClass("org.tweetyproject.logics.pl.syntax.PlFormula")
-        PlBeliefSet = jpype.JClass("org.tweetyproject.logics.pl.syntax.PlBeliefSet")
-        PlParser = jpype.JClass("org.tweetyproject.logics.pl.parser.PlParser")
-        SimplePlReasoner = jpype.JClass("org.tweetyproject.logics.pl.reasoner.SimplePlReasoner")
-        Negation = jpype.JClass("org.tweetyproject.logics.pl.syntax.Negation")
-
-        # Opérateurs de révision
-        KernelContractionOperator = jpype.JClass("org.tweetyproject.beliefdynamics.operators.KernelContractionOperator")
-        RandomIncisionFunction = jpype.JClass("org.tweetyproject.beliefdynamics.kernels.RandomIncisionFunction")
-        DefaultMultipleBaseExpansionOperator = jpype.JClass("org.tweetyproject.beliefdynamics.operators.DefaultMultipleBaseExpansionOperator")
-        LeviMultipleBaseRevisionOperator = jpype.JClass("org.tweetyproject.beliefdynamics.operators.LeviMultipleBaseRevisionOperator")
-
-        # Classes pour la révision multi-agents (CrMas)
-        CrMasBeliefSet = jpype.JClass("org.tweetyproject.beliefdynamics.mas.CrMasBeliefSet")
-        InformationObject = jpype.JClass("org.tweetyproject.beliefdynamics.mas.InformationObject")
-        CrMasRevisionWrapper = jpype.JClass("org.tweetyproject.beliefdynamics.mas.CrMasRevisionWrapper")
-        CrMasSimpleRevisionOperator = jpype.JClass("org.tweetyproject.beliefdynamics.mas.CrMasSimpleRevisionOperator")
-        CrMasArgumentativeRevisionOperator = jpype.JClass("org.tweetyproject.beliefdynamics.mas.CrMasArgumentativeRevisionOperator")
-        DummyAgent = jpype.JClass("org.tweetyproject.agents.DummyAgent") # Pour les exemples CrMas
-        Order = jpype.JClass("org.tweetyproject.commons.util.Order") # Pour la crédibilité des agents
-        PlSignature = jpype.JClass("org.tweetyproject.logics.pl.syntax.PlSignature")
-
-
-        # Mesures d'incohérence
-        ContensionInconsistencyMeasure = jpype.JClass("org.tweetyproject.logics.pl.analysis.ContensionInconsistencyMeasure")
-        NaiveMusEnumerator = jpype.JClass("org.tweetyproject.logics.pl.analysis.NaiveMusEnumerator")
-        SatSolver = jpype.JClass("org.tweetyproject.logics.pl.sat.SatSolver") # Nécessaire pour NaiveMusEnumerator
-        MaInconsistencyMeasure = jpype.JClass("org.tweetyproject.logics.pl.analysis.MaInconsistencyMeasure")
-        McscInconsistencyMeasure = jpype.JClass("org.tweetyproject.logics.pl.analysis.McscInconsistencyMeasure")
-        PossibleWorldIterator = jpype.JClass("org.tweetyproject.logics.pl.syntax.PossibleWorldIterator")
-        DalalDistance = jpype.JClass("org.tweetyproject.logics.pl.util.DalalDistance")
-        DSumInconsistencyMeasure = jpype.JClass("org.tweetyproject.logics.pl.analysis.DSumInconsistencyMeasure")
-        DMaxInconsistencyMeasure = jpype.JClass("org.tweetyproject.logics.pl.analysis.DMaxInconsistencyMeasure")
-        DHitInconsistencyMeasure = jpype.JClass("org.tweetyproject.logics.pl.analysis.DHitInconsistencyMeasure")
-        ProductNorm = jpype.JClass("org.tweetyproject.math.tnorms.ProductNorm")
-        FuzzyInconsistencyMeasure = jpype.JClass("org.tweetyproject.logics.pl.analysis.FuzzyInconsistencyMeasure")
-        PriorityIncisionFunction = jpype.JClass("org.tweetyproject.beliefdynamics.kernels.PriorityIncisionFunction")
-
-
-        return {
-            "PlFormula": PlFormula,
-            "PlBeliefSet": PlBeliefSet,
-            "PlParser": PlParser,
-            "SimplePlReasoner": SimplePlReasoner,
-            "Negation": Negation,
-            "KernelContractionOperator": KernelContractionOperator,
-            "RandomIncisionFunction": RandomIncisionFunction,
-            "DefaultMultipleBaseExpansionOperator": DefaultMultipleBaseExpansionOperator,
-            "LeviMultipleBaseRevisionOperator": LeviMultipleBaseRevisionOperator,
-            "CrMasBeliefSet": CrMasBeliefSet,
-            "InformationObject": InformationObject,
-            "CrMasRevisionWrapper": CrMasRevisionWrapper,
-            "CrMasSimpleRevisionOperator": CrMasSimpleRevisionOperator,
-            "CrMasArgumentativeRevisionOperator": CrMasArgumentativeRevisionOperator,
-            "DummyAgent": DummyAgent,
-            "Order": Order,
-            "PlSignature": PlSignature,
-            "ContensionInconsistencyMeasure": ContensionInconsistencyMeasure,
-            "NaiveMusEnumerator": NaiveMusEnumerator,
-            "SatSolver": SatSolver,
-            "MaInconsistencyMeasure": MaInconsistencyMeasure,
-            "McscInconsistencyMeasure": McscInconsistencyMeasure,
-            "PossibleWorldIterator": PossibleWorldIterator,
-            "DalalDistance": DalalDistance,
-            "DSumInconsistencyMeasure": DSumInconsistencyMeasure,
-            "DMaxInconsistencyMeasure": DMaxInconsistencyMeasure,
-            "DHitInconsistencyMeasure": DHitInconsistencyMeasure,
-            "ProductNorm": ProductNorm,
-            "FuzzyInconsistencyMeasure": FuzzyInconsistencyMeasure,
-            "PriorityIncisionFunction": PriorityIncisionFunction,
-        }
-    except jpype.JException as e:
-        pytest.fail(f"Échec de l'importation des classes Java pour la révision de croyances: {e.stacktrace()}")
-
-# Fixture pour importer les classes communes d'argumentation dialogique
-@pytest.fixture(scope="module")
-def dialogue_classes(): # jpype_is_running n'est pas une fixture définie, jvm_manager s'en occupe.
-    """Importe les classes Java nécessaires pour l'argumentation dialogique."""
-    if not jpype.isJVMStarted(): # Vérification directe de l'état de la JVM
-        pytest.skip("JVM non démarrée ou JPype non initialisé correctement.")
-    try:
-        ArgumentationAgent = jpype.JClass("org.tweetyproject.agents.dialogues.ArgumentationAgent")
-        GroundedAgent = jpype.JClass("org.tweetyproject.agents.dialogues.GroundedAgent")
-        OpponentModel = jpype.JClass("org.tweetyproject.agents.dialogues.OpponentModel")
-        Dialogue = jpype.JClass("org.tweetyproject.agents.dialogues.Dialogue")
-        DialogueTrace = jpype.JClass("org.tweetyproject.agents.dialogues.DialogueTrace")
-        DialogueResult = jpype.JClass("org.tweetyproject.agents.dialogues.DialogueResult")
-        PersuasionProtocol = jpype.JClass("org.tweetyproject.agents.dialogues.PersuasionProtocol")
-        # NegotiationProtocol = jpype.JClass("org.tweetyproject.agents.dialogues.NegotiationProtocol") # Interface
-        # InquiryProtocol = jpype.JClass("org.tweetyproject.agents.dialogues.InquiryProtocol") # Interface
-        Position = jpype.JClass("org.tweetyproject.agents.dialogues.Position")
-        SimpleBeliefSet = jpype.JClass("org.tweetyproject.logics.commons.syntax.SimpleBeliefSet")
-        # Moves - peuvent être utiles pour des assertions plus fines sur la trace
-        # Move = jpype.JClass("org.tweetyproject.agents.dialogues.moves.Move")
-        # Claim = jpype.JClass("org.tweetyproject.agents.dialogues.moves.Claim")
-        # DialogueStrategy = jpype.JClass("org.tweetyproject.agents.dialogues.strategies.DialogueStrategy") # Interface
-        DefaultStrategy = jpype.JClass("org.tweetyproject.agents.dialogues.strategies.DefaultStrategy")
-        
-        # Pour les protocoles spécifiques si besoin (exemples de la fiche)
-        # MonotonicConcessionProtocol = jpype.JClass("org.tweetyproject.agents.dialogues.MonotonicConcessionProtocol")
-        # CollaborativeInquiryProtocol = jpype.JClass("org.tweetyproject.agents.dialogues.CollaborativeInquiryProtocol")
->>>>>>> 36b39a6f
-
-# La fixture jvm_manager et les fixtures de classes (dung_classes, qbf_classes, etc.)
-# sont maintenant définies dans le conftest.py racine pour une gestion centralisée de JPype.
-# Ce fichier est conservé pour d'éventuelles configurations spécifiques à ce sous-répertoire de tests,
-# mais ne doit plus gérer l'initialisation de JPype ni la définition des classes Java globales.
-
-print(f"INFO: tests/integration/jpype_tweety/conftest.py chargé. PROJECT_ROOT={PROJECT_ROOT}, TWEETY_LIBS_PATH={TWEETY_LIBS_PATH}")
-print("INFO: Les fixtures JPype (jvm_manager, dung_classes, etc.) sont attendues du conftest.py racine.")+import pytest
+import os
+import sys # Ajouté
+import subprocess # Ajouté pour l'exécution de scripts
+import jpype # Ajouté pour l'interaction Java
+from pathlib import Path # Ajouté
+
+# Déterminer le chemin du répertoire du projet
+PROJECT_ROOT = os.path.abspath(os.path.join(os.path.dirname(__file__), "..", "..", ".."))
+# Chemin vers les JARs de Tweety (devrait correspondre à celui utilisé par le conftest.py racine)
+TWEETY_LIBS_PATH = os.path.join(PROJECT_ROOT, "libs")
+
+# La fixture jvm_manager et les fixtures de classes (dung_classes, qbf_classes, etc.)
+# sont maintenant définies dans le conftest.py racine pour une gestion centralisée de JPype.
+# Ce fichier est conservé pour d'éventuelles configurations spécifiques à ce sous-répertoire de tests,
+# mais ne doit plus gérer l'initialisation de JPype ni la définition des classes Java globales.
+
+def get_tweety_classpath():
+    """Construit le classpath à partir des JARs trouvés dans TWEETY_LIBS_PATH."""
+    jars = [os.path.join(TWEETY_LIBS_PATH, f) for f in os.listdir(TWEETY_LIBS_PATH) if f.endswith(".jar")]
+    print(f"DEBUG: get_tweety_classpath: JARs trouvés = {jars}")
+    if not jars:
+        print(f"AVERTISSEMENT: Aucun fichier JAR trouvé dans '{TWEETY_LIBS_PATH}'.")
+        print("Veuillez vérifier que les JARs de Tweety sont présents.")
+        return [] # Ou lever une exception
+    return jars
+
+@pytest.fixture(scope="session", autouse=True)
+def jvm_manager():
+    print("DEBUG: jvm_manager fixture CALLED")
+    """
+    Fixture pour démarrer et arrêter la JVM pour la session de test.
+    'autouse=True' garantit que cette fixture est utilisée pour toutes les tests de la session
+    dans ce répertoire (et sous-répertoires) où conftest.py est actif.
+    """
+    try:
+        # --- Début de l'intégration du téléchargement des JARs ---
+        # PROJECT_ROOT et TWEETY_LIBS_PATH sont définis globalement dans ce fichier.
+        script_path = Path(PROJECT_ROOT) / "scripts" / "download_test_jars.py"
+        target_jars_dir = Path(TWEETY_LIBS_PATH)
+
+        jars_present = False
+        if target_jars_dir.is_dir() and any(target_jars_dir.glob("*.jar")):
+            jars_present = True
+            print(f"INFO: Des fichiers JAR existent déjà dans {target_jars_dir}.")
+
+        if not jars_present:
+            print(f"INFO: Les fichiers JAR semblent manquants dans {target_jars_dir}. Tentative de téléchargement...")
+            if not script_path.is_file():
+                print(f"ERREUR CRITIQUE: Le script de téléchargement {script_path} n'a pas été trouvé.")
+                raise FileNotFoundError(f"Script de téléchargement non trouvé: {script_path}")
+            
+            try:
+                print(f"INFO: Exécution du script de téléchargement: {sys.executable} {script_path}")
+                process = subprocess.run(
+                    [sys.executable, str(script_path)],
+                    capture_output=True,
+                    text=True,
+                    check=False  # Gérer manuellement le code de retour
+                )
+                
+                # print(f"DEBUG: Script stdout:\n{process.stdout}")
+                if process.stderr:
+                    # print(f"DEBUG: Script stderr:\n{process.stderr}")
+                    pass
+
+                if process.returncode != 0:
+                    error_message = (
+                        f"ERREUR: Le script de téléchargement des JARs ({script_path}) "
+                        f"a échoué avec le code de retour {process.returncode}.\n"
+                        f"Stderr: {process.stderr}\nStdout: {process.stdout}"
+                    )
+                    print(error_message)
+                    raise RuntimeError(error_message)
+                
+                print(f"INFO: Script de téléchargement exécuté avec succès (code {process.returncode}).")
+                # Re-vérifier si les JARs sont maintenant présents
+                if not any(target_jars_dir.glob("*.jar")):
+                    warning_message = (
+                        f"AVERTISSEMENT: Le script de téléchargement s'est terminé avec succès "
+                        f"mais aucun JAR n'a été trouvé dans {target_jars_dir}. "
+                        f"Vérifiez les logs du script."
+                    )
+                    print(warning_message)
+                    # On ne lève pas d'erreur ici, car get_tweety_classpath() le fera si nécessaire.
+                else:
+                    print(f"INFO: Les fichiers JAR sont maintenant présents dans {target_jars_dir}.")
+
+            except Exception as e:
+                # Capturer les exceptions de subprocess.run (comme FileNotFoundError pour sys.executable)
+                # ou d'autres problèmes inattendus.
+                critical_error_message = (
+                    f"ERREUR CRITIQUE lors de l'exécution du script de téléchargement {script_path}: {e}"
+                )
+                print(critical_error_message)
+                raise RuntimeError(critical_error_message) from e
+        # --- Fin de l'intégration du téléchargement des JARs ---
+
+        print("DEBUG: Checking if JVM is started...")
+        if not jpype.isJVMStarted():
+            print("INFO: Démarrage de la JVM pour les tests d'intégration Tweety...")
+            tweety_classpath_list = get_tweety_classpath() 
+            
+            if not tweety_classpath_list:
+                # Cette condition est cruciale. Si après la tentative de téléchargement,
+                # le classpath est toujours vide, c'est une erreur fatale.
+                critical_error_msg = (
+                    f"ERREUR CRITIQUE: Aucun fichier JAR trouvé dans {TWEETY_LIBS_PATH} "
+                    f"même après la tentative de téléchargement. Le classpath est vide."
+                )
+                print(critical_error_msg)
+                raise RuntimeError(critical_error_msg)
+            
+            print(f"INFO: Utilisation de la liste de JARs pour Tweety: {tweety_classpath_list}")
+            print(f"DEBUG: jpype.getDefaultJVMPath() = {jpype.getDefaultJVMPath()}")
+            print(f"DEBUG: Tentative de démarrage de la JVM avec le classpath: {tweety_classpath_list}...")
+            try:
+                # Démarrage de la JVM
+                jpype.startJVM(
+                    jpype.getDefaultJVMPath(),
+                    "-ea",  # Enable assertions
+                    classpath=tweety_classpath_list,
+                    convertStrings=False # Recommandé pour éviter les conversions automatiques
+                )
+                print(f"DEBUG: jpype.isJVMStarted() après startJVM (classpath list) = {jpype.isJVMStarted()}")
+                if jpype.isJVMStarted():
+                    print("INFO: JVM démarrée avec succès.")
+                else:
+                    # Ce cas indique un problème si startJVM n'a pas levé d'exception mais la JVM n'est pas démarrée.
+                    raise RuntimeError("jpype.startJVM a été appelé, mais jpype.isJVMStarted() renvoie False.")
+            except Exception as e:
+                # Capturer les erreurs spécifiques au démarrage de la JVM
+                jvm_start_error_msg = (
+                    f"ERREUR CRITIQUE lors du démarrage de la JVM: {e}\n"
+                    f"Classpath utilisé: {tweety_classpath_list}\n"
+                    f"Chemin JVM par défaut: {jpype.getDefaultJVMPath()}"
+                )
+                print(jvm_start_error_msg)
+                if hasattr(e, 'stacktrace'): # Pour les JException
+                    print(f"Stacktrace Java:\n{e.stacktrace()}")
+                raise RuntimeError(jvm_start_error_msg) from e
+
+        print(f"DEBUG: jpype.isJVMStarted() à la fin de la section de démarrage = {jpype.isJVMStarted()}")
+        
+        # Vérification finale et robuste que la JVM est bien démarrée
+        if not jpype.isJVMStarted(): 
+            final_error_msg = "ERREUR CRITIQUE: La JVM n'a pas pu démarrer malgré les tentatives."
+            print(final_error_msg)
+            raise RuntimeError(final_error_msg)
+        else:
+            print("INFO: La JVM est démarrée (ou était déjà démarrée).")
+
+        # Rendre les classes Java importables
+        jpype.imports.registerDomain("net", alias="net")
+        jpype.imports.registerDomain("org", alias="org")
+        jpype.imports.registerDomain("java", alias="java") 
+
+        yield # C'est ici que les tests s'exécuteront
+
+    except Exception as e:
+        # Capturer toute autre exception non gérée pendant la configuration de la fixture
+        # pour s'assurer qu'elle est loggée et que Pytest est informé.
+        print(f"Erreur critique inattendue dans la fixture jvm_manager: {e}")
+        raise # Propager l'exception pour que Pytest marque les tests comme échoués ou erronés
+    finally:
+        # La logique finally reste la même, gérant l'arrêt (ou non-arrêt) de la JVM.
+        if jpype.isJVMStarted():
+            print("INFO: La JVM restera active jusqu'à la fin du processus de test principal.")
+            # Laisser la JVM s'arrêter naturellement à la fin du processus Python
+            # pour éviter les problèmes avec jpype.shutdownJVM() dans certains contextes de test.
+
+# Fixture pour importer les classes communes de Dung
+@pytest.fixture(scope="module")
+def dung_classes():
+    try:
+        DungTheory = jpype.JClass("net.sf.tweety.arg.dung.syntax.DungTheory")
+        Argument = jpype.JClass("net.sf.tweety.arg.dung.syntax.Argument")
+        Attack = jpype.JClass("net.sf.tweety.arg.dung.syntax.Attack")
+        PreferredReasoner = jpype.JClass("net.sf.tweety.arg.dung.reasoner.PreferredReasoner")
+        GroundedReasoner = jpype.JClass("net.sf.tweety.arg.dung.reasoner.GroundedReasoner")
+        CompleteReasoner = jpype.JClass("net.sf.tweety.arg.dung.reasoner.CompleteReasoner")
+        StableReasoner = jpype.JClass("net.sf.tweety.arg.dung.reasoner.StableReasoner")
+        # Ajoutez d'autres classes communes ici si nécessaire
+        return {
+            "DungTheory": DungTheory,
+            "Argument": Argument,
+            "Attack": Attack,
+            "PreferredReasoner": PreferredReasoner,
+            "GroundedReasoner": GroundedReasoner,
+            "CompleteReasoner": CompleteReasoner,
+            "StableReasoner": StableReasoner
+        }
+    except jpype.JException as e:
+        pytest.fail(f"Échec de l'importation des classes Java pour Dung: {e.stacktrace()}")
+
+# Fixture pour importer les classes communes de QBF
+@pytest.fixture(scope="module")
+def qbf_classes():
+    try:
+        QuantifiedBooleanFormula = jpype.JClass("org.tweetyproject.logics.qbf.syntax.QuantifiedBooleanFormula")
+        Quantifier = jpype.JClass("org.tweetyproject.logics.qbf.syntax.Quantifier")
+        QbfParser = jpype.JClass("org.tweetyproject.logics.qbf.parser.QbfParser")
+        # QBFSolver = jpype.JClass("org.tweetyproject.logics.qbf.solver.QBFSolver") # Peut nécessiter une config
+        Variable = jpype.JClass("org.tweetyproject.logics.commons.syntax.Variable")
+        # Opérateurs logiques (les noms peuvent varier, ex: Or, And, Not de commons.syntax ou qbf.syntax)
+        # Par exemple:
+        # Or = jpype.JClass("org.tweetyproject.logics.pl.syntax.Or") # Si on utilise la logique propositionnelle pour la base
+        # Not = jpype.JClass("org.tweetyproject.logics.pl.syntax.Not")
+        # Il faudra vérifier les classes exactes pour les opérateurs dans le contexte QBF de Tweety.
+        # Pour l'instant, on se concentre sur le parsing et la création de base.
+        return {
+            "QuantifiedBooleanFormula": QuantifiedBooleanFormula,
+            "Quantifier": Quantifier,
+            "QbfParser": QbfParser,
+            # "QBFSolver": QBFSolver,
+            "Variable": Variable,
+            # "Or": Or,
+            # "Not": Not
+        }
+    except jpype.JException as e:
+        pytest.fail(f"Échec de l'importation des classes Java pour QBF: {e.stacktrace()}")
+
+# Fixture pour importer les classes communes de révision de croyances
+@pytest.fixture(scope="module")
+def belief_revision_classes():
+    try:
+        # Classes de base pour la logique propositionnelle
+        PlFormula = jpype.JClass("org.tweetyproject.logics.pl.syntax.PlFormula")
+        PlBeliefSet = jpype.JClass("org.tweetyproject.logics.pl.syntax.PlBeliefSet")
+        PlParser = jpype.JClass("org.tweetyproject.logics.pl.parser.PlParser")
+        SimplePlReasoner = jpype.JClass("org.tweetyproject.logics.pl.reasoner.SimplePlReasoner")
+        Negation = jpype.JClass("org.tweetyproject.logics.pl.syntax.Negation")
+
+        # Opérateurs de révision
+        KernelContractionOperator = jpype.JClass("org.tweetyproject.beliefdynamics.operators.KernelContractionOperator")
+        RandomIncisionFunction = jpype.JClass("org.tweetyproject.beliefdynamics.kernels.RandomIncisionFunction")
+        DefaultMultipleBaseExpansionOperator = jpype.JClass("org.tweetyproject.beliefdynamics.operators.DefaultMultipleBaseExpansionOperator")
+        LeviMultipleBaseRevisionOperator = jpype.JClass("org.tweetyproject.beliefdynamics.operators.LeviMultipleBaseRevisionOperator")
+
+        # Classes pour la révision multi-agents (CrMas)
+        CrMasBeliefSet = jpype.JClass("org.tweetyproject.beliefdynamics.mas.CrMasBeliefSet")
+        InformationObject = jpype.JClass("org.tweetyproject.beliefdynamics.mas.InformationObject")
+        CrMasRevisionWrapper = jpype.JClass("org.tweetyproject.beliefdynamics.mas.CrMasRevisionWrapper")
+        CrMasSimpleRevisionOperator = jpype.JClass("org.tweetyproject.beliefdynamics.mas.CrMasSimpleRevisionOperator")
+        CrMasArgumentativeRevisionOperator = jpype.JClass("org.tweetyproject.beliefdynamics.mas.CrMasArgumentativeRevisionOperator")
+        DummyAgent = jpype.JClass("org.tweetyproject.agents.DummyAgent") # Pour les exemples CrMas
+        Order = jpype.JClass("org.tweetyproject.commons.util.Order") # Pour la crédibilité des agents
+        PlSignature = jpype.JClass("org.tweetyproject.logics.pl.syntax.PlSignature")
+
+
+        # Mesures d'incohérence
+        ContensionInconsistencyMeasure = jpype.JClass("org.tweetyproject.logics.pl.analysis.ContensionInconsistencyMeasure")
+        NaiveMusEnumerator = jpype.JClass("org.tweetyproject.logics.pl.analysis.NaiveMusEnumerator")
+        SatSolver = jpype.JClass("org.tweetyproject.logics.pl.sat.SatSolver") # Nécessaire pour NaiveMusEnumerator
+        MaInconsistencyMeasure = jpype.JClass("org.tweetyproject.logics.pl.analysis.MaInconsistencyMeasure")
+        McscInconsistencyMeasure = jpype.JClass("org.tweetyproject.logics.pl.analysis.McscInconsistencyMeasure")
+        PossibleWorldIterator = jpype.JClass("org.tweetyproject.logics.pl.syntax.PossibleWorldIterator")
+        DalalDistance = jpype.JClass("org.tweetyproject.logics.pl.util.DalalDistance")
+        DSumInconsistencyMeasure = jpype.JClass("org.tweetyproject.logics.pl.analysis.DSumInconsistencyMeasure")
+        DMaxInconsistencyMeasure = jpype.JClass("org.tweetyproject.logics.pl.analysis.DMaxInconsistencyMeasure")
+        DHitInconsistencyMeasure = jpype.JClass("org.tweetyproject.logics.pl.analysis.DHitInconsistencyMeasure")
+        ProductNorm = jpype.JClass("org.tweetyproject.math.tnorms.ProductNorm")
+        FuzzyInconsistencyMeasure = jpype.JClass("org.tweetyproject.logics.pl.analysis.FuzzyInconsistencyMeasure")
+        PriorityIncisionFunction = jpype.JClass("org.tweetyproject.beliefdynamics.kernels.PriorityIncisionFunction")
+
+
+        return {
+            "PlFormula": PlFormula,
+            "PlBeliefSet": PlBeliefSet,
+            "PlParser": PlParser,
+            "SimplePlReasoner": SimplePlReasoner,
+            "Negation": Negation,
+            "KernelContractionOperator": KernelContractionOperator,
+            "RandomIncisionFunction": RandomIncisionFunction,
+            "DefaultMultipleBaseExpansionOperator": DefaultMultipleBaseExpansionOperator,
+            "LeviMultipleBaseRevisionOperator": LeviMultipleBaseRevisionOperator,
+            "CrMasBeliefSet": CrMasBeliefSet,
+            "InformationObject": InformationObject,
+            "CrMasRevisionWrapper": CrMasRevisionWrapper,
+            "CrMasSimpleRevisionOperator": CrMasSimpleRevisionOperator,
+            "CrMasArgumentativeRevisionOperator": CrMasArgumentativeRevisionOperator,
+            "DummyAgent": DummyAgent,
+            "Order": Order,
+            "PlSignature": PlSignature,
+            "ContensionInconsistencyMeasure": ContensionInconsistencyMeasure,
+            "NaiveMusEnumerator": NaiveMusEnumerator,
+            "SatSolver": SatSolver,
+            "MaInconsistencyMeasure": MaInconsistencyMeasure,
+            "McscInconsistencyMeasure": McscInconsistencyMeasure,
+            "PossibleWorldIterator": PossibleWorldIterator,
+            "DalalDistance": DalalDistance,
+            "DSumInconsistencyMeasure": DSumInconsistencyMeasure,
+            "DMaxInconsistencyMeasure": DMaxInconsistencyMeasure,
+            "DHitInconsistencyMeasure": DHitInconsistencyMeasure,
+            "ProductNorm": ProductNorm,
+            "FuzzyInconsistencyMeasure": FuzzyInconsistencyMeasure,
+            "PriorityIncisionFunction": PriorityIncisionFunction,
+        }
+    except jpype.JException as e:
+        pytest.fail(f"Échec de l'importation des classes Java pour la révision de croyances: {e.stacktrace()}")
+
+# Fixture pour importer les classes communes d'argumentation dialogique
+@pytest.fixture(scope="module")
+def dialogue_classes(): # jpype_is_running n'est pas une fixture définie, jvm_manager s'en occupe.
+    """Importe les classes Java nécessaires pour l'argumentation dialogique."""
+    if not jpype.isJVMStarted(): # Vérification directe de l'état de la JVM
+        pytest.skip("JVM non démarrée ou JPype non initialisé correctement.")
+    try:
+        ArgumentationAgent = jpype.JClass("org.tweetyproject.agents.dialogues.ArgumentationAgent")
+        GroundedAgent = jpype.JClass("org.tweetyproject.agents.dialogues.GroundedAgent")
+        OpponentModel = jpype.JClass("org.tweetyproject.agents.dialogues.OpponentModel")
+        Dialogue = jpype.JClass("org.tweetyproject.agents.dialogues.Dialogue")
+        DialogueTrace = jpype.JClass("org.tweetyproject.agents.dialogues.DialogueTrace")
+        DialogueResult = jpype.JClass("org.tweetyproject.agents.dialogues.DialogueResult")
+        PersuasionProtocol = jpype.JClass("org.tweetyproject.agents.dialogues.PersuasionProtocol")
+        # NegotiationProtocol = jpype.JClass("org.tweetyproject.agents.dialogues.NegotiationProtocol") # Interface
+        # InquiryProtocol = jpype.JClass("org.tweetyproject.agents.dialogues.InquiryProtocol") # Interface
+        Position = jpype.JClass("org.tweetyproject.agents.dialogues.Position")
+        SimpleBeliefSet = jpype.JClass("org.tweetyproject.logics.commons.syntax.SimpleBeliefSet")
+        # Moves - peuvent être utiles pour des assertions plus fines sur la trace
+        # Move = jpype.JClass("org.tweetyproject.agents.dialogues.moves.Move")
+        # Claim = jpype.JClass("org.tweetyproject.agents.dialogues.moves.Claim")
+        # DialogueStrategy = jpype.JClass("org.tweetyproject.agents.dialogues.strategies.DialogueStrategy") # Interface
+        DefaultStrategy = jpype.JClass("org.tweetyproject.agents.dialogues.strategies.DefaultStrategy")
+        
+        # Pour les protocoles spécifiques si besoin (exemples de la fiche)
+        # MonotonicConcessionProtocol = jpype.JClass("org.tweetyproject.agents.dialogues.MonotonicConcessionProtocol")
+        # CollaborativeInquiryProtocol = jpype.JClass("org.tweetyproject.agents.dialogues.CollaborativeInquiryProtocol")
+
+
+        return {
+            "ArgumentationAgent": ArgumentationAgent,
+            "GroundedAgent": GroundedAgent,
+            "OpponentModel": OpponentModel,
+            "Dialogue": Dialogue,
+            "DialogueTrace": DialogueTrace,
+            "DialogueResult": DialogueResult,
+            "PersuasionProtocol": PersuasionProtocol,
+            # "NegotiationProtocol": NegotiationProtocol,
+            # "InquiryProtocol": InquiryProtocol,
+            "Position": Position,
+            "SimpleBeliefSet": SimpleBeliefSet,
+            # "Move": Move,
+            # "Claim": Claim,
+            # "DialogueStrategy": DialogueStrategy,
+            "DefaultStrategy": DefaultStrategy,
+            # "MonotonicConcessionProtocol": MonotonicConcessionProtocol,
+            # "CollaborativeInquiryProtocol": CollaborativeInquiryProtocol,
+        }
+    except jpype.JException as e:
+        pytest.fail(f"Échec de l'importation des classes Java pour l'argumentation dialogique: {e.stacktrace()}")
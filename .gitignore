# Fichiers byte-compilés / optimisés / DLL
__pycache__/
*.py[cod]
*$py.class

# Extensions C
*.so

# Distribution / packaging
.Python
build/
develop-eggs/
dist/
downloads/
eggs/
.eggs/
lib/
lib64/
parts/
sdist/
var/
wheels/
pip-wheel-metadata/
share/python-wheels/
*.egg-info/
.installed.cfg
*.egg
MANIFEST

# PyInstaller
# Ces fichiers sont généralement écrits par un script python à partir d'un modèle
# avant que PyInstaller ne construise l'exe, afin d'y injecter des informations de date/version.
*.manifest
*.spec

# Logs d'installation
pip-log.txt
pip-delete-this-directory.txt

# Rapports de test unitaires / couverture
htmlcov/
.tox/
.nox/
.coverage
.coverage.*
.cache
nosetests.xml
coverage.xml
coverage.json
*.cover
.hypothesis/
.pytest_cache/
htmlcov_demonstration/
tests/reports/

# Traductions
*.mo
*.pot

# Django
local_settings.py
db.sqlite3
db.sqlite3-journal

# Flask
instance/
.webassets-cache

# Scrapy
.scrapy

# Documentation Sphinx
docs/_build/

# Jupyter Notebook
.ipynb_checkpoints/

# IPython
profile_default/
ipython_config.py

# Environnements
.env
.venv/
venv/
venv_test/
venv_py310/
env/
ENV/
env.bak/
venv.bak/
config/.env
config/.env.authentic
**/.env # Plus générique que *.env
.api_key_backup
*.api_key*

# IDEs et éditeurs
.vscode/
.idea/
/.vs/
*.project
*.pydevproject
*.sublime-project
*.sublime-workspace
*.swp
*.swo
*~
#*#
.DS_Store
Thumbs.db

# Java / Maven / Gradle
libs/*.jar
libs/tweety/**/*.jar # Plus spécifique pour tweety
libs/tweety/native/
target/
.gradle/
*.class
hs_err_pid*.log

# Fichiers temporaires et sorties
*.tmp
*.log # Ajouté depuis HEAD
*.bak # Ajouté depuis HEAD
temp/
_temp/ # Ajouté depuis HEAD
temp_*.py # Ajouté depuis HEAD
temp_extracts/
pr1_diff.txt
{output_file_path}
logs/ # Ajouté depuis HEAD
reports/ # Dossier des rapports temporaires

# Logs spécifiques au projet
extract_agent.log
repair_extract_markers.log
pytest_*.log
trace_*.log
sherlock_watson_*.log
setup_*.log

# Archives (si non voulues dans le repo)
_archives/

# Fichiers spécifiques au projet (regroupés depuis HEAD)
argumentation_analysis/data/learning_data.json
README_TESTS.md
argumentation_analysis/tests/tools/reports/test_report_*.txt
results/rhetorical_analysis_*.json
libs/portable_jdk/
libs/portable_octave/
# Protection contre duplication portable_jdk à la racine
portable_jdk/
libs/_temp*/
results/
rapport_ia_2024.txt
discours_attal_20240130.txt
pytest_hierarchical_full_v4.txt
scripts/debug_jpype_classpath.py
argumentation_analysis/text_cache/ # Aussi text_cache/ plus bas, celui-ci est plus spécifique
text_cache/ # Cache générique
/.tools/
temp_downloads/
data/
!data/.gitkeep
!data/extract_sources.json.gz.enc
data/extract_sources.json # Configuration UI non chiffrée
**/backups/
!**/backups/__init__.py

# Fichiers JAR (déjà couvert par libs/*.jar mais peut rester pour clarté)
# *.jar

*.txt

_temp/

# Documentation analysis large files
logs/documentation_analysis_data.json
logs/obsolete_documentation_report_*.json
logs/obsolete_documentation_report_*.md

# Playwright test artifacts
playwright-report/
test-results/

# Node.js dependencies (éviter pollution racine)
node_modules/

# Temporary files
.temp/
environment_evaluation_report.json

# Fichiers temporaires de tests
test_imports*.py
temp_*.py
diagnostic_*.py
diagnose_fastapi_startup.py

# Rapports JSON temporaires
*rapport*.json
validation_*_report*.json
donnees_synthetiques_*.json

# Logs de tests
tests/*.log
tests/*.json
test_phase_*.log

# Fichiers de sortie temporaires
validation_outputs_*.txt
$null
$outputFile

# Fichiers de résultats et rapports spécifiques non suivis
backend_info.json
validation_report.md
phase_c_test_results_*.json
phase_d_simple_results.json
phase_d_trace_ideale_results_*.json
logs/
reports/
venv_temp/
"sessions/" 

# Log files
<<<<<<< HEAD
*.log

=======
orchestration_finale_reelle.log

>>>>>>> 91c02a45
<|MERGE_RESOLUTION|>--- conflicted
+++ resolved
@@ -1,234 +1,227 @@
-# Fichiers byte-compilés / optimisés / DLL
-__pycache__/
-*.py[cod]
-*$py.class
-
-# Extensions C
-*.so
-
-# Distribution / packaging
-.Python
-build/
-develop-eggs/
-dist/
-downloads/
-eggs/
-.eggs/
-lib/
-lib64/
-parts/
-sdist/
-var/
-wheels/
-pip-wheel-metadata/
-share/python-wheels/
-*.egg-info/
-.installed.cfg
-*.egg
-MANIFEST
-
-# PyInstaller
-# Ces fichiers sont généralement écrits par un script python à partir d'un modèle
-# avant que PyInstaller ne construise l'exe, afin d'y injecter des informations de date/version.
-*.manifest
-*.spec
-
-# Logs d'installation
-pip-log.txt
-pip-delete-this-directory.txt
-
-# Rapports de test unitaires / couverture
-htmlcov/
-.tox/
-.nox/
-.coverage
-.coverage.*
-.cache
-nosetests.xml
-coverage.xml
-coverage.json
-*.cover
-.hypothesis/
-.pytest_cache/
-htmlcov_demonstration/
-tests/reports/
-
-# Traductions
-*.mo
-*.pot
-
-# Django
-local_settings.py
-db.sqlite3
-db.sqlite3-journal
-
-# Flask
-instance/
-.webassets-cache
-
-# Scrapy
-.scrapy
-
-# Documentation Sphinx
-docs/_build/
-
-# Jupyter Notebook
-.ipynb_checkpoints/
-
-# IPython
-profile_default/
-ipython_config.py
-
-# Environnements
-.env
-.venv/
-venv/
-venv_test/
-venv_py310/
-env/
-ENV/
-env.bak/
-venv.bak/
-config/.env
-config/.env.authentic
-**/.env # Plus générique que *.env
-.api_key_backup
-*.api_key*
-
-# IDEs et éditeurs
-.vscode/
-.idea/
-/.vs/
-*.project
-*.pydevproject
-*.sublime-project
-*.sublime-workspace
-*.swp
-*.swo
-*~
-#*#
-.DS_Store
-Thumbs.db
-
-# Java / Maven / Gradle
-libs/*.jar
-libs/tweety/**/*.jar # Plus spécifique pour tweety
-libs/tweety/native/
-target/
-.gradle/
-*.class
-hs_err_pid*.log
-
-# Fichiers temporaires et sorties
-*.tmp
-*.log # Ajouté depuis HEAD
-*.bak # Ajouté depuis HEAD
-temp/
-_temp/ # Ajouté depuis HEAD
-temp_*.py # Ajouté depuis HEAD
-temp_extracts/
-pr1_diff.txt
-{output_file_path}
-logs/ # Ajouté depuis HEAD
-reports/ # Dossier des rapports temporaires
-
-# Logs spécifiques au projet
-extract_agent.log
-repair_extract_markers.log
-pytest_*.log
-trace_*.log
-sherlock_watson_*.log
-setup_*.log
-
-# Archives (si non voulues dans le repo)
-_archives/
-
-# Fichiers spécifiques au projet (regroupés depuis HEAD)
-argumentation_analysis/data/learning_data.json
-README_TESTS.md
-argumentation_analysis/tests/tools/reports/test_report_*.txt
-results/rhetorical_analysis_*.json
-libs/portable_jdk/
-libs/portable_octave/
-# Protection contre duplication portable_jdk à la racine
-portable_jdk/
-libs/_temp*/
-results/
-rapport_ia_2024.txt
-discours_attal_20240130.txt
-pytest_hierarchical_full_v4.txt
-scripts/debug_jpype_classpath.py
-argumentation_analysis/text_cache/ # Aussi text_cache/ plus bas, celui-ci est plus spécifique
-text_cache/ # Cache générique
-/.tools/
-temp_downloads/
-data/
-!data/.gitkeep
-!data/extract_sources.json.gz.enc
-data/extract_sources.json # Configuration UI non chiffrée
-**/backups/
-!**/backups/__init__.py
-
-# Fichiers JAR (déjà couvert par libs/*.jar mais peut rester pour clarté)
-# *.jar
-
-*.txt
-
-_temp/
-
-# Documentation analysis large files
-logs/documentation_analysis_data.json
-logs/obsolete_documentation_report_*.json
-logs/obsolete_documentation_report_*.md
-
-# Playwright test artifacts
-playwright-report/
-test-results/
-
-# Node.js dependencies (éviter pollution racine)
-node_modules/
-
-# Temporary files
-.temp/
-environment_evaluation_report.json
-
-# Fichiers temporaires de tests
-test_imports*.py
-temp_*.py
-diagnostic_*.py
-diagnose_fastapi_startup.py
-
-# Rapports JSON temporaires
-*rapport*.json
-validation_*_report*.json
-donnees_synthetiques_*.json
-
-# Logs de tests
-tests/*.log
-tests/*.json
-test_phase_*.log
-
-# Fichiers de sortie temporaires
-validation_outputs_*.txt
-$null
-$outputFile
-
-# Fichiers de résultats et rapports spécifiques non suivis
-backend_info.json
-validation_report.md
-phase_c_test_results_*.json
-phase_d_simple_results.json
-phase_d_trace_ideale_results_*.json
-logs/
-reports/
-venv_temp/
-"sessions/" 
-
-# Log files
-<<<<<<< HEAD
-*.log
-
-=======
-orchestration_finale_reelle.log
-
->>>>>>> 91c02a45
+# Fichiers byte-compilés / optimisés / DLL
+__pycache__/
+*.py[cod]
+*$py.class
+
+# Extensions C
+*.so
+
+# Distribution / packaging
+.Python
+build/
+develop-eggs/
+dist/
+downloads/
+eggs/
+.eggs/
+lib/
+lib64/
+parts/
+sdist/
+var/
+wheels/
+pip-wheel-metadata/
+share/python-wheels/
+*.egg-info/
+.installed.cfg
+*.egg
+MANIFEST
+
+# PyInstaller
+# Ces fichiers sont généralement écrits par un script python à partir d'un modèle
+# avant que PyInstaller ne construise l'exe, afin d'y injecter des informations de date/version.
+*.manifest
+*.spec
+
+# Logs d'installation
+pip-log.txt
+pip-delete-this-directory.txt
+
+# Rapports de test unitaires / couverture
+htmlcov/
+.tox/
+.nox/
+.coverage
+.coverage.*
+.cache
+nosetests.xml
+coverage.xml
+coverage.json
+*.cover
+.hypothesis/
+.pytest_cache/
+htmlcov_demonstration/
+tests/reports/
+
+# Traductions
+*.mo
+*.pot
+
+# Django
+local_settings.py
+db.sqlite3
+db.sqlite3-journal
+
+# Flask
+instance/
+.webassets-cache
+
+# Scrapy
+.scrapy
+
+# Documentation Sphinx
+docs/_build/
+
+# Jupyter Notebook
+.ipynb_checkpoints/
+
+# IPython
+profile_default/
+ipython_config.py
+
+# Environnements
+.env
+.venv/
+venv/
+venv_test/
+venv_py310/
+env/
+ENV/
+env.bak/
+venv.bak/
+config/.env
+config/.env.authentic
+**/.env # Plus générique que *.env
+.api_key_backup
+*.api_key*
+
+# IDEs et éditeurs
+.vscode/
+.idea/
+/.vs/
+*.project
+*.pydevproject
+*.sublime-project
+*.sublime-workspace
+*.swp
+*.swo
+*~
+#*#
+.DS_Store
+Thumbs.db
+
+# Java / Maven / Gradle
+libs/*.jar
+libs/tweety/**/*.jar # Plus spécifique pour tweety
+libs/tweety/native/
+target/
+.gradle/
+*.class
+hs_err_pid*.log
+
+# Fichiers temporaires et sorties
+*.tmp
+*.log # Ajouté depuis HEAD
+*.bak # Ajouté depuis HEAD
+temp/
+_temp/ # Ajouté depuis HEAD
+temp_*.py # Ajouté depuis HEAD
+temp_extracts/
+pr1_diff.txt
+{output_file_path}
+logs/ # Ajouté depuis HEAD
+reports/ # Dossier des rapports temporaires
+
+# Logs spécifiques au projet
+extract_agent.log
+repair_extract_markers.log
+pytest_*.log
+trace_*.log
+sherlock_watson_*.log
+setup_*.log
+
+# Archives (si non voulues dans le repo)
+_archives/
+
+# Fichiers spécifiques au projet (regroupés depuis HEAD)
+argumentation_analysis/data/learning_data.json
+README_TESTS.md
+argumentation_analysis/tests/tools/reports/test_report_*.txt
+results/rhetorical_analysis_*.json
+libs/portable_jdk/
+libs/portable_octave/
+# Protection contre duplication portable_jdk à la racine
+portable_jdk/
+libs/_temp*/
+results/
+rapport_ia_2024.txt
+discours_attal_20240130.txt
+pytest_hierarchical_full_v4.txt
+scripts/debug_jpype_classpath.py
+argumentation_analysis/text_cache/ # Aussi text_cache/ plus bas, celui-ci est plus spécifique
+text_cache/ # Cache générique
+/.tools/
+temp_downloads/
+data/
+!data/.gitkeep
+!data/extract_sources.json.gz.enc
+data/extract_sources.json # Configuration UI non chiffrée
+**/backups/
+!**/backups/__init__.py
+
+# Fichiers JAR (déjà couvert par libs/*.jar mais peut rester pour clarté)
+# *.jar
+
+*.txt
+
+_temp/
+
+# Documentation analysis large files
+logs/documentation_analysis_data.json
+logs/obsolete_documentation_report_*.json
+logs/obsolete_documentation_report_*.md
+
+# Playwright test artifacts
+playwright-report/
+test-results/
+
+# Node.js dependencies (éviter pollution racine)
+node_modules/
+
+# Temporary files
+.temp/
+environment_evaluation_report.json
+
+# Fichiers temporaires de tests
+test_imports*.py
+temp_*.py
+diagnostic_*.py
+diagnose_fastapi_startup.py
+
+# Rapports JSON temporaires
+*rapport*.json
+validation_*_report*.json
+donnees_synthetiques_*.json
+
+# Logs de tests
+tests/*.log
+tests/*.json
+test_phase_*.log
+
+# Fichiers de sortie temporaires
+validation_outputs_*.txt
+$null
+$outputFile
+
+# Fichiers de résultats et rapports spécifiques non suivis
+backend_info.json
+validation_report.md
+phase_c_test_results_*.json
+phase_d_simple_results.json
+phase_d_trace_ideale_results_*.json
+logs/
+reports/
+venv_temp/
+"sessions/" 
+
+# Log files
#!/usr/bin/env python
# -*- coding: utf-8 -*-

"""
Définitions et composants pour l'analyse informelle des arguments.

import numpy as np
Ce module fournit :
- `InformalAnalysisPlugin`: Un plugin Semantic Kernel contenant des fonctions natives
  pour interagir avec une taxonomie de sophismes (chargée à partir d'un fichier CSV).
  Ces fonctions permettent d'explorer la hiérarchie des sophismes et d'obtenir
  des détails sur des sophismes spécifiques. Il inclut également des fonctions
  pour rechercher des définitions, lister des catégories, lister des sophismes
  par catégorie et obtenir des exemples.
- `setup_informal_kernel`: Une fonction utilitaire pour configurer une instance de
  kernel Semantic Kernel avec le `InformalAnalysisPlugin` et les fonctions
  sémantiques nécessaires à l'agent d'analyse informelle.
- `INFORMAL_AGENT_INSTRUCTIONS`: Instructions système détaillées pour guider
  le comportement d'un agent LLM spécialisé dans l'analyse informelle,
  décrivant son rôle, les outils disponibles et les processus à suivre pour
  différentes tâches.

Le module gère également le chargement et la validation de la taxonomie des
sophismes utilisée par le plugin.
"""

import os
import sys
import json
import logging
import pandas as pd
import requests
import semantic_kernel as sk
from semantic_kernel.functions import kernel_function
from pathlib import Path
from typing import Dict, List, Any, Optional
from semantic_kernel.functions.kernel_function import KernelFunction
from semantic_kernel.functions.kernel_function_metadata import KernelFunctionMetadata
from semantic_kernel.functions.kernel_parameter_metadata import KernelParameterMetadata

# Import de l'utilitaire de lazy loading pour la taxonomie
# Ajout du chemin pour l'importation
# utils_path = str(Path(__file__).parent.parent.parent.parent / "utils") # Commenté car taxonomy_loader n'est plus utilisé ici
# if utils_path not in sys.path:
#     sys.path.insert(0, utils_path)
# from taxonomy_loader import get_taxonomy_path, validate_taxonomy_file # Commenté car remplacé

# Importer load_csv_file depuis project_core
from project_core.utils.file_loaders import load_csv_file
from argumentation_analysis.paths import DATA_DIR # Assurer que DATA_DIR est importé si nécessaire ailleurs

# Configuration du logging
logging.basicConfig(
    level=logging.INFO,
    format='%(asctime)s [%(levelname)s] [%(name)s] %(message)s',
    datefmt='%H:%M:%S'
)
logger = logging.getLogger("InformalDefinitions")

# Import des prompts
from .prompts import prompt_identify_args_v8, prompt_analyze_fallacies_v1, prompt_justify_fallacy_attribution_v1 # Nettoyage des imports dupliqués

# from argumentation_analysis.paths import DATA_DIR # Déjà importé plus haut ou via project_core


# --- Classe InformalAnalysisPlugin (V12 avec nouvelles fonctions) ---
class InformalAnalysisPlugin:
    """
    Plugin Semantic Kernel pour l'analyse informelle des sophismes.

    Ce plugin fournit des fonctions natives pour interagir avec une taxonomie
    de sophismes, typiquement chargée à partir d'un fichier CSV. Il permet
    d'explorer la structure hiérarchique de la taxonomie et de récupérer
    des informations détaillées sur des sophismes spécifiques par leur
    identifiant (PK).
    Il inclut également des fonctions pour rechercher des définitions, lister
    des catégories, lister des sophismes par catégorie et obtenir des exemples.

    Attributes:
        _logger (logging.Logger): Logger pour ce plugin.
        FALLACY_CSV_URL (str): URL distante du fichier CSV de la taxonomie (fallback).
        DATA_DIR (Path): Chemin vers le répertoire de données local.
        FALLACY_CSV_LOCAL_PATH (Path): Chemin local attendu pour le fichier CSV de la taxonomie.
        _taxonomy_df_cache (Optional[pd.DataFrame]): Cache pour le DataFrame de la taxonomie.
    """
    
    def __init__(self, taxonomy_file_path: Optional[str] = None):
        """
        Initialise le plugin `InformalAnalysisPlugin`.

        Configure les chemins pour la taxonomie des sophismes et initialise le cache
        du DataFrame à None. Le DataFrame sera chargé paresseusement lors du premier accès.

        :param taxonomy_file_path: Chemin optionnel vers un fichier CSV de taxonomie spécifique.
                                   Si None, utilise le chemin par défaut.
        :type taxonomy_file_path: Optional[str]
        """
        self._logger = logging.getLogger("InformalAnalysisPlugin")
        self._logger.info(f"Initialisation du plugin d'analyse des sophismes (taxonomy_file_path: {taxonomy_file_path})...")
        
        # Chemin par défaut vers la taxonomie réelle
        self.DEFAULT_TAXONOMY_PATH = Path(DATA_DIR) / "argumentum_fallacies_taxonomy.csv"
        
        # Déterminer le chemin à utiliser pour la taxonomie
        if taxonomy_file_path:
            self._current_taxonomy_path = Path(taxonomy_file_path)
            self._logger.info(f"Utilisation du chemin de taxonomie personnalisé: {self._current_taxonomy_path}")
        else:
            self._current_taxonomy_path = self.DEFAULT_TAXONOMY_PATH
            self._logger.info(f"Utilisation du chemin de taxonomie par défaut: {self._current_taxonomy_path}")
            
        # Cache pour le DataFrame de taxonomie
        self._taxonomy_df_cache = None
    
    def _internal_load_and_prepare_dataframe(self) -> pd.DataFrame:
        """
        Charge et prépare le DataFrame de taxonomie des sophismes à partir d'un fichier CSV.

        Utilise le chemin `self._current_taxonomy_path` déterminé lors de l'initialisation.
        L'index du DataFrame est défini sur la colonne 'PK' et converti en entier si possible.

        :return: Un DataFrame pandas contenant la taxonomie des sophismes.
        :rtype: pd.DataFrame
        :raises Exception: Si une erreur survient pendant le chargement ou la préparation.
        """
        self._logger.info(f"Chargement et préparation du DataFrame de taxonomie depuis: {self._current_taxonomy_path}...")
        
        try:
            # Charger le fichier CSV en utilisant load_csv_file de project_core
            df = load_csv_file(self._current_taxonomy_path)
            
            if df is None:
                self._logger.error(f"Échec du chargement du fichier CSV depuis {self._current_taxonomy_path}. load_csv_file a retourné None.")
                raise Exception(f"Impossible de charger la taxonomie depuis {self._current_taxonomy_path}")
            
            self._logger.info(f"Taxonomie chargée avec succès depuis {self._current_taxonomy_path}: {len(df)} entrées.")
            
            # Préparation du DataFrame
            if 'PK' in df.columns:
<<<<<<< HEAD
                # S'assurer que la colonne PK ne contient pas de NaN avant de la définir comme index
                if df['PK'].isnull().any():
                    self._logger.warning(f"La colonne 'PK' contient des valeurs NaN. Les lignes avec PK NaN seront supprimées avant de définir l'index.")
                    df.dropna(subset=['PK'], inplace=True)

                try:
                    # Convertir PK en numérique, puis en int. Les erreurs deviennent NaT/NaN, qui sont ensuite gérées.
                    df['PK'] = pd.to_numeric(df['PK'], errors='coerce')
                    df.dropna(subset=['PK'], inplace=True) # Supprimer les lignes où PK est devenu NaN après conversion
                    df['PK'] = df['PK'].astype(int)
                    df.set_index('PK', inplace=True)
                    self._logger.info("Index 'PK' défini et converti en entier.")
                except Exception as e_pk:
                    self._logger.warning(f"Impossible de convertir la colonne 'PK' en index entier ({e_pk}). Utilisation de l'index par défaut si set_index échoue ou si la conversion échoue.")
                    # Si set_index échoue ou si la conversion en int échoue après la conversion numérique,
                    # Pandas utilisera un RangeIndex par défaut si 'PK' n'est pas défini comme index.
                    # Si 'PK' existe mais ne peut pas être l'index, les fonctions devront y accéder comme une colonne normale.
                    if 'PK' in df.columns and df.index.name != 'PK':
                         self._logger.info("La colonne 'PK' existe mais n'a pas pu être définie comme index entier. Elle restera une colonne.")
                    elif df.index.name != 'PK':
                         self._logger.info("Utilisation de l'index par défaut (RangeIndex).")

            else:
                self._logger.warning("Colonne 'PK' non trouvée dans la taxonomie. Utilisation de l'index par défaut (RangeIndex).")
=======
                self._logger.info("Colonne 'PK' trouvée. Tentative de la définir comme index.")
                # Assurer que la colonne PK est numérique avant de la définir comme index
                try:
                    if not pd.api.types.is_string_dtype(df['PK']) and pd.api.types.is_object_dtype(df['PK']):
                        df['PK'] = df['PK'].astype(str)
                        self._logger.debug("Colonne 'PK' convertie en str pour la normalisation.")
                    
                    df['PK'] = pd.to_numeric(df['PK'], errors='coerce')
                    df['PK'] = df['PK'].fillna(0) # Remplir NaN avant conversion en int
                    # Tenter la conversion en int64, si échec, logguer et potentiellement laisser en float pour set_index
                    try:
                        df['PK'] = df['PK'].astype("int64")
                        self._logger.info(f"Colonne 'PK' convertie en type {df['PK'].dtype}. Valeurs: {df['PK'].to_list()}")
                    except Exception as e_astype_int:
                        self._logger.warning(f"Échec de la conversion de 'PK' en int64 ({e_astype_int}), conservée en {df['PK'].dtype}. Valeurs: {df['PK'].to_list()}")

                except Exception as e_convert:
                    self._logger.error(f"Erreur majeure lors de la préparation de la colonne 'PK': {e_convert}")
                    self._logger.error(f"Erreur majeure lors de la préparation de la colonne 'PK': {e_convert}")
                    self._logger.info(f"État de la colonne 'PK' avant l'échec: {df['PK'].to_dict() if 'PK' in df else 'Non présente'}")

                self._logger.debug(f"Valeurs de la colonne 'PK' avant set_index: {df['PK'].to_list()}, dtype: {df['PK'].dtype}")
                
                # Inspection de toutes les colonnes avant set_index
                self._logger.debug("Inspection du DataFrame avant set_index:")
                for col in df.columns:
                    self._logger.debug(f"  Colonne '{col}', dtype: {df[col].dtype}")
                    try:
                        # Tenter de détecter des valeurs inhabituelles comme _NoValueType
                        # Ceci est une heuristique car _NoValueType n'est pas directement comparable facilement
                        problematic_values = df[col][df[col].apply(lambda x: hasattr(x, '__class__') and x.__class__.__name__ == '_NoValueType')]
                        if not problematic_values.empty:
                            self._logger.warning(f"    Colonne '{col}' contient des valeurs potentiellement problématiques (_NoValueType): {problematic_values.to_dict()}")
                    except Exception as e_inspect:
                        self._logger.debug(f"    Impossible d'inspecter finement la colonne '{col}': {e_inspect}")
                
                try:
                    df.set_index('PK', inplace=True)
                    self._logger.info(f"Colonne 'PK' définie comme index. Type de l'index: {df.index.dtype}, Valeurs de l'index: {df.index.to_list()}")
                    
                    # Assurer que l'index est de type entier après set_index
                    if not pd.api.types.is_integer_dtype(df.index):
                        self._logger.warning(f"L'index PK n'est pas de type entier après set_index (actuel: {df.index.dtype}). Tentative de reconversion explicite.")
                        try:
                            df.index = df.index.astype("int64")
                            self._logger.info(f"Index PK reconverti en type {df.index.dtype}. Valeurs: {df.index.to_list()}")
                        except Exception as e_reconvert_index:
                            self._logger.error(f"Erreur lors de la reconversion de l'index PK en int64: {e_reconvert_index}")
                    else:
                        self._logger.info(f"L'index PK est déjà de type entier ({df.index.dtype}).")

                except Exception as e_set_index:
                    self._logger.error(f"Erreur lors de la définition de 'PK' comme index: {e_set_index}")
                    if 'PK' in df.columns:
                         self._logger.info(f"État de la colonne 'PK' avant l'échec de set_index: {df['PK'].to_dict()}, dtype: {df['PK'].dtype}")
                    else:
                         self._logger.info("Colonne 'PK' non présente dans df.columns avant l'échec de set_index.")
            else:
                self._logger.warning("Colonne 'PK' non trouvée dans le fichier de taxonomie. L'index ne sera pas défini.")
>>>>>>> 57db0136
            
            return df
        except Exception as e:
            self._logger.error(f"Erreur lors du chargement ou de la préparation de la taxonomie depuis {self._current_taxonomy_path}: {e}")
            raise
    
    def _get_taxonomy_dataframe(self) -> pd.DataFrame:
        """
        Récupère le DataFrame de taxonomie des sophismes, en utilisant un cache interne.

        Si le DataFrame n'est pas déjà en cache (`self._taxonomy_df_cache`),
        il est chargé et préparé via `_internal_load_and_prepare_dataframe`.

        :return: Le DataFrame pandas de la taxonomie des sophismes.
        :rtype: pd.DataFrame
        """
        if self._taxonomy_df_cache is None:
            self._taxonomy_df_cache = self._internal_load_and_prepare_dataframe()
        return self._taxonomy_df_cache.copy() # Retourner une copie pour éviter les modifications accidentelles du cache
    
    def _internal_explore_hierarchy(self, current_pk: int, df: pd.DataFrame, max_children: int = 15) -> Dict[str, Any]:
        """
        Explore la hiérarchie des sophismes à partir d'un nœud parent donné (par sa PK).

        Construit un dictionnaire représentant le nœud courant et ses enfants directs,
        en se basant sur les colonnes 'FK_Parent', 'parent_pk', ou 'path' du DataFrame.

        :param current_pk: La clé primaire (PK) du nœud parent à partir duquel explorer.
        :type current_pk: int
        :param df: Le DataFrame pandas de la taxonomie des sophismes.
        :type df: pd.DataFrame
        :param max_children: Le nombre maximum d'enfants directs à retourner.
        :type max_children: int
        :return: Un dictionnaire contenant les informations du nœud courant (`current_node`),
                 une liste de ses enfants (`children`), et un champ `error` si un problème survient.
        :rtype: Dict[str, Any]
        """
        result = {
            "current_node": None,
            "children": [],
            "error": None
        }
        
        if df is None:
            result["error"] = "Taxonomie sophismes non disponible."
            return result
        
        # Convertir les colonnes numériques
        if 'depth' in df.columns:
            df['depth'] = pd.to_numeric(df['depth'], errors='coerce')
        
        # Trouver le nœud courant
        current_node_df = df.loc[[current_pk]] if current_pk in df.index else pd.DataFrame()
        if len(current_node_df) == 0:
            result["error"] = f"PK {current_pk} non trouvée dans la taxonomie."
            return result
        
        # Extraire les informations du nœud courant
        current_row = current_node_df.iloc[0]
        # Utiliser une valeur par défaut pour path si elle n'existe pas
        current_path = current_row.get('path', '') # .get est disponible sur les Series pandas
        
        result["current_node"] = {
            "pk": int(current_row.name), # PK est l'index
            "path": current_path,
            "depth": int(current_row['depth']) if pd.notna(current_row.get('depth')) else 0,
            "Name": current_row.get('Name', ''), # Utiliser la colonne 'Name' du CSV
            "nom_vulgarise": current_row.get('nom_vulgarisé', ''), # nom_vulgarisé (peut être redondant ou un alias)
            "famille": current_row.get('Famille', ''),             # Famille
            "description_courte": current_row.get('text_fr', '')   # text_fr comme description courte
        }
        
        # Trouver les enfants
        children_df = pd.DataFrame() # Initialiser à un DataFrame vide
        if 'FK_Parent' in df.columns:
            # Si FK_Parent existe, l'utiliser pour trouver les enfants
            children_df = df[df['FK_Parent'] == current_pk]
        elif 'parent_pk' in df.columns:
            # Si parent_pk existe, l'utiliser pour trouver les enfants
            children_df = df[df['parent_pk'] == current_pk]
        elif 'path' in df.columns and current_path:
            # Si path existe, l'utiliser pour trouver les enfants
            # S'assurer que current_path se termine par un point pour éviter les correspondances partielles incorrectes
            # Exemple: si current_path est "1", on ne veut pas matcher "10.x"
            # On cherche les enfants directs, donc le path de l'enfant doit être current_path + ".quelquechose"
            # et ne pas contenir d'autres points après "quelquechose".
            # Exemple: si current_path = "1", on cherche "1.X" mais pas "1.X.Y"
            # Si current_path = "1.2", on cherche "1.2.X" mais pas "1.2.X.Y"
            
            # Construire le préfixe attendu pour les enfants directs
            child_path_prefix = str(current_path) + "."
            
            # Filtrer les enfants qui commencent par ce préfixe
            potential_children = df[df['path'].astype(str).str.startswith(child_path_prefix, na=False)]
            
            # Filtrer pour ne garder que les enfants directs (pas les petits-enfants, etc.)
            # Un enfant direct aura un path qui, une fois le préfixe retiré, ne contient plus de "."
            children_df = potential_children[~potential_children['path'].astype(str).str.slice(start=len(child_path_prefix)).str.contains('.', na=False, regex=False)]

        elif 'depth' in df.columns and pd.notna(current_row.get('depth')):
             # Si depth existe et que le nœud courant a une profondeur,
             # les enfants directs auront une profondeur de current_depth + 1
             # et leur path commencera par le path du parent.
            current_depth = int(current_row['depth'])
            # S'assurer que current_path est une chaîne pour la comparaison str.startswith
            current_path_str = str(current_path) if pd.notna(current_path) else ""

            # Filtrer par profondeur et par le début du path
            # (pour éviter de prendre des nœuds d'une autre branche ayant la même profondeur)
            children_df = df[
                (df['depth'] == current_depth + 1) &
                (df['path'].astype(str).str.startswith(current_path_str + ('.' if current_path_str else ''), na=False))
            ]
        
        children_count = len(children_df)
        
        if children_count > 0:
            # Limiter le nombre d'enfants si nécessaire
            if max_children > 0 and children_count > max_children:
                children_df = children_df.head(max_children)
                result["children_truncated"] = True
                result["total_children"] = children_count
            
            # Extraire les informations des enfants
            for _, child_row in children_df.iterrows():
                # Vérifier si l'enfant a lui-même des enfants
                # (simplifié, une vérification plus robuste serait nécessaire pour une UI complexe)
                # Pour cette fonction, on peut se baser sur la présence d'enfants dans le dataframe
                # en utilisant une logique similaire à celle ci-dessus.
                # Pour l'instant, on met False, car le but est de lister les enfants directs.
                child_info = {
                    "pk": int(child_row.name), # .name est l'index (PK)
                    "nom_vulgarise": child_row.get('nom_vulgarisé', ''), # nom_vulgarisé
                    "description_courte": child_row.get('text_fr', ''),   # text_fr
                    "famille": child_row.get('Famille', ''),             # Famille
                    "has_children": False # Simplifié. Pourrait être calculé si besoin.
                }
                result["children"].append(child_info)
        
        return result
    
    # La méthode _internal_get_children_details n'est plus explicitement appelée,
    # sa logique est intégrée dans _internal_get_node_details et _internal_explore_hierarchy.
    # Si elle devait être réactivée, elle nécessiterait une mise à jour similaire des noms de colonnes.
    # Pour l'instant, nous la laissons telle quelle ou la commentons si elle n'est plus du tout utilisée.
    # Par souci de propreté, si elle n'est pas utilisée, il vaut mieux la supprimer ou la commenter clairement.
    # Pour cette passe, je vais la laisser mais noter qu'elle n'est pas au centre des modifications actuelles.
    def _internal_get_children_details(self, pk: int, df: pd.DataFrame, max_children: int = 10) -> List[Dict[str, Any]]:
        """
        Obtient les détails (PK, nom, description, exemple) des enfants directs d'un nœud spécifique.

        :param pk: La clé primaire (PK) du nœud parent.
        :type pk: int
        :param df: Le DataFrame pandas de la taxonomie des sophismes.
        :type df: pd.DataFrame
        :param max_children: Le nombre maximum d'enfants à retourner.
        :type max_children: int
        :return: Une liste de dictionnaires, chaque dictionnaire représentant un enfant
                 avec ses détails. Retourne une liste vide si le DataFrame est None
                 ou si aucun enfant n'est trouvé.
        :rtype: List[Dict[str, Any]]
        """
        children_details_list = [] # Renommé pour éviter conflit avec variable 'children'
        
        if df is None:
            return children_details_list
        
        # Convertir les colonnes numériques si elles existent et ne sont pas déjà numériques
        if 'PK' in df.columns and not pd.api.types.is_numeric_dtype(df['PK']):
            df['PK'] = pd.to_numeric(df['PK'], errors='coerce')
        if 'FK_Parent' in df.columns and not pd.api.types.is_numeric_dtype(df['FK_Parent']):
            df['FK_Parent'] = pd.to_numeric(df['FK_Parent'], errors='coerce')
        
        # Trouver les enfants (nœuds dont le parent est le nœud courant)
        child_nodes_df = pd.DataFrame() # Initialiser
        if 'FK_Parent' in df.columns:
            child_nodes_df = df[df['FK_Parent'] == pk]
        elif 'parent_pk' in df.columns: # Fallback si FK_Parent n'existe pas
            child_nodes_df = df[df['parent_pk'] == pk]
        # Ajouter une logique basée sur 'path' et 'depth' si nécessaire, comme dans _internal_explore_hierarchy
        
        # Limiter le nombre d'enfants si nécessaire
        if max_children > 0 and len(child_nodes_df) > max_children:
            child_nodes_df = child_nodes_df.head(max_children)
        
        # Extraire les informations des enfants
        for _, child_row in child_nodes_df.iterrows():
            child_info = {
                "pk": int(child_row.name), # .name est l'index (PK)
                "nom_vulgarise": child_row.get('nom_vulgarisé', ''), # nom_vulgarisé
                "description_courte": child_row.get('text_fr', ''),   # text_fr
                "description_longue": child_row.get('desc_fr', ''), # desc_fr
                "exemple": child_row.get('example_fr', ''), # example_fr
                "famille": child_row.get('Famille', ''),         # Famille
                "error": None
            }
            children_details_list.append(child_info)
        
        return children_details_list
    
    def _internal_get_node_details(self, pk: int, df: pd.DataFrame) -> Dict[str, Any]:
        """
        Obtient les détails complets d'un nœud spécifique de la taxonomie,
        y compris les informations sur son parent et ses enfants directs.

        :param pk: La clé primaire (PK) du nœud dont les détails sont demandés.
        :type pk: int
        :param df: Le DataFrame pandas de la taxonomie des sophismes.
        :type df: pd.DataFrame
        :return: Un dictionnaire contenant tous les attributs du nœud, ainsi que
                 des informations sur son parent et ses enfants. Contient un champ `error`
                 si le nœud n'est pas trouvé ou si la taxonomie n'est pas disponible.
        :rtype: Dict[str, Any]
        """
        result = {
            "pk": pk,
            "error": None
        }
        
        if df is None:
            result["error"] = "Taxonomie sophismes non disponible."
            return result
        
        # Convertir les colonnes numériques si elles existent et ne sont pas déjà numériques
        if 'PK' in df.columns and not pd.api.types.is_numeric_dtype(df['PK']):
            df['PK'] = pd.to_numeric(df['PK'], errors='coerce')
        if 'depth' in df.columns and not pd.api.types.is_numeric_dtype(df['depth']):
            df['depth'] = pd.to_numeric(df['depth'], errors='coerce')
        
        # Trouver le nœud
        node_df = df.loc[[pk]] if pk in df.index else pd.DataFrame()
        if len(node_df) == 0:
            result["error"] = f"PK {pk} non trouvée dans la taxonomie."
            return result
        # Extraire les informations du nœud
        row = node_df.iloc[0]
        # Suppression des logs de débogage
        for col in row.index: # Utiliser row.index qui contient les noms des colonnes
            if pd.notna(row[col]):
                # Gérer la conversion pour numpy types si nécessaire pour la sérialisation JSON
                if hasattr(row[col], 'item'): # Typique pour les types numpy (int64, float64, etc.)
                    result[col] = row[col].item()
                else:
                    result[col] = row[col]
        
        # Trouver le parent
        parent_df = pd.DataFrame() # Initialiser
        parent_pk_val = None
        if 'FK_Parent' in df.columns and pd.notna(row.get('FK_Parent')):
            parent_pk_val = row.get('FK_Parent')
        elif 'parent_pk' in df.columns and pd.notna(row.get('parent_pk')): # Fallback
            parent_pk_val = row.get('parent_pk')
        
        if parent_pk_val is not None:
            try:
                parent_pk_int = int(parent_pk_val)
                parent_df = df.loc[[parent_pk_int]] if parent_pk_int in df.index else pd.DataFrame()
            except ValueError:
                self._logger.warning(f"Valeur FK_Parent/parent_pk non entière pour le nœud {pk}: {parent_pk_val}")

        elif 'path' in df.columns:
            # Sinon, essayer d'utiliser path
            path_val = row.get('path', '')
            if path_val and '.' in str(path_val): # S'assurer que path_val est une chaîne
                parent_path = str(path_val).rsplit('.', 1)[0]
                parent_df = df[df['path'] == parent_path]
        
        if len(parent_df) > 0:
            parent_row = parent_df.iloc[0]
            result["parent"] = {
                "pk": int(parent_row.name), # .name est l'index (PK)
                "nom_vulgarise": parent_row.get('nom_vulgarisé', ''), # nom_vulgarisé
                "description_courte": parent_row.get('text_fr', ''),   # text_fr
                "famille": parent_row.get('Famille', '')              # Famille
            }
        
        # Trouver les enfants (logique similaire à _internal_explore_hierarchy)
        # children_list = [] # Renommé pour éviter conflit
        # Pour être plus précis, on reprend la logique de _internal_explore_hierarchy pour les enfants directs
        
        child_nodes_for_details = pd.DataFrame()
        current_path_for_children = row.get('path', '')
        current_depth_for_children = row.get('depth', None)
        
        if 'FK_Parent' in df.columns:
            child_nodes_for_details = df[df['FK_Parent'] == pk]
        elif 'parent_pk' in df.columns:
            child_nodes_for_details = df[df['parent_pk'] == pk]
        elif 'path' in df.columns and current_path_for_children:
            child_path_prefix = str(current_path_for_children) + "."
            potential_children = df[df['path'].astype(str).str.startswith(child_path_prefix, na=False)]
            child_nodes_for_details = potential_children[~potential_children['path'].astype(str).str.slice(start=len(child_path_prefix)).str.contains('.', na=False, regex=False)]
        elif 'depth' in df.columns and pd.notna(current_depth_for_children):
            current_path_str_for_children = str(current_path_for_children) if pd.notna(current_path_for_children) else ""
            child_nodes_for_details = df[
                (df['depth'] == int(current_depth_for_children) + 1) &
                (df['path'].astype(str).str.startswith(current_path_str_for_children + ('.' if current_path_str_for_children else ''), na=False))
            ]

        if len(child_nodes_for_details) > 0:
            result["children"] = []
            for _, child_row_detail in child_nodes_for_details.iterrows():
                child_info_detail = {
                    "pk": int(child_row_detail.name),
                    "nom_vulgarise": child_row_detail.get('nom_vulgarisé', ''), # nom_vulgarisé
                    "description_courte": child_row_detail.get('text_fr', ''),   # text_fr
                    "famille": child_row_detail.get('Famille', '')              # Famille
                }
                result["children"].append(child_info_detail)
        
        return result
    
    @kernel_function(
        description="Explore la hiérarchie des sophismes à partir d'un nœud donné (par sa PK en chaîne).",
        name="explore_fallacy_hierarchy"
    )
    def explore_fallacy_hierarchy(self, current_pk_str: str, max_children: int = 15) -> str:
        """
        Explore la hiérarchie des sophismes à partir d'un nœud donné (par sa PK en chaîne).

        Wrapper autour de `_internal_explore_hierarchy` qui gère la conversion de `current_pk_str`
        en entier et la sérialisation du résultat en JSON.

        :param current_pk_str: La clé primaire (PK) du nœud à explorer, fournie en tant que chaîne.
        :type current_pk_str: str
        :param max_children: Le nombre maximum d'enfants directs à retourner.
        :type max_children: int
        :return: Une chaîne JSON représentant le nœud courant et ses enfants,
                 ou un JSON d'erreur en cas de problème.
        :rtype: str
        """
        self._logger.info(f"Exploration hiérarchie sophismes depuis PK {current_pk_str}...")
        
        try:
            current_pk = int(current_pk_str)
        except ValueError:
            self._logger.error(f"PK invalide: {current_pk_str}")
            return json.dumps({"error": f"PK invalide: {current_pk_str}"})
        
        df = self._get_taxonomy_dataframe()
        if df is None: # Vérifier si df est None après l'appel
            self._logger.error("Taxonomie sophismes non disponible (DataFrame est None).")
            return json.dumps({"error": "Taxonomie sophismes non disponible."})
        
        result = self._internal_explore_hierarchy(current_pk, df, max_children)
        if result.get("error"):
            self._logger.warning(f" -> Erreur exploration PK {current_pk}: {result['error']}")
        else:
            self._logger.info(f" -> Hiérarchie explorée depuis PK {current_pk}: {len(result.get('children', []))} enfants.")
        
        try:
            return json.dumps(result, indent=2, ensure_ascii=False, default=str) # Ajout de default=str pour types numpy
        except Exception as e_json:
            self._logger.error(f"Erreur sérialisation JSON hiérarchie PK {current_pk}: {e_json}")
            result_error = {"error": f"Erreur sérialisation JSON: {str(e_json)}", "current_pk": current_pk}
            return json.dumps(result_error)
    
    @kernel_function(
        description="Obtient les détails d'un sophisme spécifique par sa PK (fournie en chaîne).",
        name="get_fallacy_details"
    )
    def get_fallacy_details(self, fallacy_pk_str: str) -> str:
        """
        Obtient les détails d'un sophisme spécifique par sa PK (fournie en chaîne).

        Wrapper autour de `_internal_get_node_details` qui gère la conversion de `fallacy_pk_str`
        en entier et la sérialisation du résultat en JSON.

        :param fallacy_pk_str: La clé primaire (PK) du sophisme, fournie en tant que chaîne.
        :type fallacy_pk_str: str
        :return: Une chaîne JSON contenant les détails du sophisme,
                 ou un JSON d'erreur en cas de problème.
        :rtype: str
        """
        self._logger.info(f"Récupération détails sophisme PK {fallacy_pk_str}...")
        
        result_error = {"error": None} # Initialiser avec une clé "error"
        
        try:
            fallacy_pk = int(fallacy_pk_str)
        except ValueError:
            self._logger.error(f"PK invalide: {fallacy_pk_str}")
            result_error["error"] = f"PK invalide: {fallacy_pk_str}"
            return json.dumps(result_error)
        
        df = self._get_taxonomy_dataframe()
        if df is None: # Vérifier si df est None
            self._logger.error("Taxonomie sophismes non disponible (DataFrame est None).")
            return json.dumps({"pk_requested": fallacy_pk, "error": "Taxonomie sophismes non disponible."})
        
        details = self._internal_get_node_details(fallacy_pk, df)
        if details.get("error"):
             self._logger.warning(f" -> Erreur récupération détails PK {fallacy_pk}: {details['error']}")
        else:
             self._logger.info(f" -> Détails récupérés pour PK {fallacy_pk}.")
        try:
            return json.dumps(details, indent=2, ensure_ascii=False, default=str) # Ajout de default=str
        except Exception as e_json:
            self._logger.error(f"Erreur sérialisation JSON détails PK {fallacy_pk}: {e_json}")
            result_error["error"] = f"Erreur sérialisation JSON: {str(e_json)}"
            result_error["pk_requested"] = fallacy_pk
            return json.dumps(result_error)

    # --- Nouvelles méthodes pour l'exploration de la taxonomie ---

    @kernel_function(
        description="Recherche la définition d'un sophisme par son nom.",
        name="find_fallacy_definition"
    )
    def find_fallacy_definition(self, fallacy_name: str) -> str:
        """
        Recherche la définition d'un sophisme par son nom.

        :param fallacy_name: Le nom du sophisme à rechercher (cas insensible).
        :type fallacy_name: str
        :return: Une chaîne JSON contenant la définition trouvée ou un message d'erreur.
        :rtype: str
        """
        self._logger.info(f"Recherche de la définition pour le sophisme: '{fallacy_name}'")
        df = self._get_taxonomy_dataframe()
        if df is None:
            return json.dumps({"error": "Taxonomie non disponible."})

        # Recherche cas insensible dans 'nom_vulgarisé' et 'text_fr' (pour la taxonomie réelle)
        # 'fallacy_type' n'est pas une colonne standard de la taxonomie réelle pour le nom principal.
        
        condition_nom_vulgarise = pd.Series(False, index=df.index)
        if 'nom_vulgarisé' in df.columns:
            condition_nom_vulgarise = df['nom_vulgarisé'].fillna('').astype(str).str.contains(fallacy_name, case=False, na=False)
        
        condition_text_fr = pd.Series(False, index=df.index)
        if 'text_fr' in df.columns: # text_fr peut aussi contenir des noms/labels
            condition_text_fr = df['text_fr'].fillna('').astype(str).str.contains(fallacy_name, case=False, na=False)
            
        # On peut aussi chercher dans 'Latin' si pertinent
        condition_latin = pd.Series(False, index=df.index)
        if 'Latin' in df.columns:
            condition_latin = df['Latin'].fillna('').astype(str).str.contains(fallacy_name, case=False, na=False)

        found_fallacy = df[condition_nom_vulgarise | condition_text_fr | condition_latin]

        if not found_fallacy.empty:
            # Prendre la première occurrence si plusieurs
            # Utiliser 'desc_fr' pour la définition
            definition = found_fallacy.iloc[0].get('desc_fr', "Définition non disponible.")
            
            # Gérer l'absence de 'PK' comme index
            pk_found = found_fallacy.iloc[0].name if df.index.name == 'PK' else found_fallacy.index[0]
            # Le nom trouvé est prioritairement 'nom_vulgarisé', sinon 'text_fr', sinon le nom cherché
            name_found = found_fallacy.iloc[0].get('nom_vulgarisé', found_fallacy.iloc[0].get('text_fr', fallacy_name))

            self._logger.info(f"Définition trouvée pour '{name_found}' (PK: {pk_found}).")
            return json.dumps({"fallacy_name": name_found, "pk": int(pk_found), "definition": definition}, default=str)
        else:
            self._logger.warning(f"Aucune définition trouvée pour '{fallacy_name}'.")
            return json.dumps({"error": f"Définition non trouvée pour '{fallacy_name}'."})

    @kernel_function(
        description="Liste les grandes catégories de sophismes (basées sur la colonne 'Famille').",
        name="list_fallacy_categories"
    )
    def list_fallacy_categories(self) -> str:
        """
        Liste les grandes catégories de sophismes (basées sur la colonne 'Famille').

        :return: Une chaîne JSON contenant la liste des catégories ou un message d'erreur.
        :rtype: str
        """
        self._logger.info("Listage des catégories de sophismes...")
        df = self._get_taxonomy_dataframe()
        if df is None:
            return json.dumps({"error": "Taxonomie non disponible."})

        if 'Famille' in df.columns:
            categories = df['Famille'].dropna().unique().tolist()
            if categories:
                self._logger.info(f"{len(categories)} catégories trouvées.")
                return json.dumps({"categories": categories}, default=str)
            else:
                self._logger.info("Colonne 'Famille' présente mais vide ou que des NaN.")
                return json.dumps({"categories": [], "message": "Aucune catégorie définie dans la colonne 'Famille'."})
        # 'fallacy_type' n'est pas pertinent ici pour les catégories dans la taxonomie réelle.
        # La logique se base sur 'Famille'.
        else: # Cas où 'Famille' n'est pas dans les colonnes
            self._logger.warning("Colonne 'Famille' non trouvée dans la taxonomie.")
            return json.dumps({"categories": [], "error": "Colonne 'Famille' pour les catégories non trouvée dans la taxonomie."})

    @kernel_function(
        description="Liste les sophismes appartenant à une catégorie donnée.",
        name="list_fallacies_in_category"
    )
    def list_fallacies_in_category(self, category_name: str) -> str:
        """
        Liste les sophismes appartenant à une catégorie donnée.

        :param category_name: Le nom de la catégorie à filtrer (cas sensible, basé sur 'Famille').
        :type category_name: str
        :return: Une chaîne JSON contenant la liste des sophismes (nom et PK)
                 dans la catégorie ou un message d'erreur.
        :rtype: str
        """
        self._logger.info(f"Listage des sophismes dans la catégorie: '{category_name}'")
        df = self._get_taxonomy_dataframe()
        if df is None:
            return json.dumps({"error": "Taxonomie non disponible."})

        if 'Famille' not in df.columns:
            self._logger.warning("Colonne 'Famille' non trouvée pour lister les sophismes par catégorie.")
            return json.dumps({"category": category_name, "fallacies": [], "error": "Colonne 'Famille' pour les catégories non trouvée."})

        # Filtrer par catégorie (cas sensible pour correspondre aux valeurs exactes de 'Famille')
        fallacies_in_cat_df = df[df['Famille'] == category_name]

        if not fallacies_in_cat_df.empty:
            result_list = []
            for index, row in fallacies_in_cat_df.iterrows():
                pk_val = index # PK est l'index
                # Utiliser nom_vulgarisé, sinon text_fr
                name_val = row.get('nom_vulgarisé', row.get('text_fr', 'Nom non disponible'))
                result_list.append({
                    "pk": int(pk_val), # Assurer que PK est un entier
                    "nom_vulgarise": name_val # Utiliser la clé "nom_vulgarise" pour la cohérence
                })
            self._logger.info(f"{len(result_list)} sophismes trouvés dans la catégorie '{category_name}'.")
            return json.dumps({"category": category_name, "fallacies": result_list}, default=str)
        else:
            self._logger.warning(f"Aucun sophisme trouvé pour la catégorie '{category_name}' ou catégorie inexistante.")
            return json.dumps({"category": category_name, "fallacies": [], "message": f"Aucun sophisme trouvé pour la catégorie '{category_name}' ou catégorie inexistante."})

    @kernel_function(
        description="Recherche un exemple pour un sophisme par son nom.",
        name="get_fallacy_example"
    )
    def get_fallacy_example(self, fallacy_name: str) -> str:
        """
        Recherche un exemple pour un sophisme par son nom.

        :param fallacy_name: Le nom du sophisme à rechercher (cas insensible).
        :type fallacy_name: str
        :return: Une chaîne JSON contenant l'exemple trouvé ou un message d'erreur.
        :rtype: str
        """
        self._logger.info(f"Recherche d'un exemple pour le sophisme: '{fallacy_name}'")
        df = self._get_taxonomy_dataframe()
        if df is None:
            return json.dumps({"error": "Taxonomie non disponible."})

        # Recherche cas insensible dans 'nom_vulgarisé' et 'text_fr' (pour la taxonomie réelle)
        condition_nom_vulgarise = pd.Series(False, index=df.index)
        if 'nom_vulgarisé' in df.columns:
            condition_nom_vulgarise = df['nom_vulgarisé'].fillna('').astype(str).str.contains(fallacy_name, case=False, na=False)
        
        condition_text_fr = pd.Series(False, index=df.index)
        if 'text_fr' in df.columns:
            condition_text_fr = df['text_fr'].fillna('').astype(str).str.contains(fallacy_name, case=False, na=False)

        condition_latin = pd.Series(False, index=df.index)
        if 'Latin' in df.columns:
            condition_latin = df['Latin'].fillna('').astype(str).str.contains(fallacy_name, case=False, na=False)

        found_fallacy = df[condition_nom_vulgarise | condition_text_fr | condition_latin]

        if not found_fallacy.empty:
            # Utiliser 'example_fr' pour l'exemple
            example = found_fallacy.iloc[0].get('example_fr', "Exemple non disponible.")
            pk_found = found_fallacy.iloc[0].name if df.index.name == 'PK' else found_fallacy.index[0]
            name_found = found_fallacy.iloc[0].get('nom_vulgarisé', found_fallacy.iloc[0].get('text_fr', fallacy_name))

            self._logger.info(f"Exemple trouvé pour '{name_found}' (PK: {pk_found}).")
            return json.dumps({"fallacy_name": name_found, "pk": int(pk_found), "example": example}, default=str)
        else:
            self._logger.warning(f"Aucun sophisme trouvé pour '{fallacy_name}' lors de la recherche d'exemple.")
            return json.dumps({"error": f"Sophisme '{fallacy_name}' non trouvé, impossible de récupérer un exemple."})

logger.info("Classe InformalAnalysisPlugin (V12 avec nouvelles fonctions) définie.")

# --- Fonction setup_informal_kernel (V13 - Simplifiée avec nouvelles fonctions) ---
def setup_informal_kernel(kernel: sk.Kernel, llm_service: Any, taxonomy_file_path: Optional[str] = None) -> None:
    """
    Configure une instance de `semantic_kernel.Kernel` pour l'analyse informelle.

    Cette fonction enregistre `InformalAnalysisPlugin` (contenant des fonctions natives
    pour la taxonomie des sophismes) et plusieurs fonctions sémantiques (définies
    dans `.prompts`) dans le kernel fourni. Ces fonctions permettent d'identifier
    des arguments, d'analyser des sophismes et de justifier leur attribution.

    Le nom du plugin utilisé pour enregistrer à la fois le plugin natif et les
    fonctions sémantiques est "InformalAnalyzer".

    :param kernel: L'instance du `semantic_kernel.Kernel` à configurer.
    :type kernel: sk.Kernel
    :param llm_service: L'instance du service LLM (par exemple, une classe compatible
                        avec `OpenAIChatCompletion` de Semantic Kernel) qui sera utilisée
                        par les fonctions sémantiques. Doit avoir un attribut `service_id`.
    :type llm_service: Any
    :raises Exception: Peut propager des exceptions si l'enregistrement des fonctions
                       sémantiques échoue de manière critique (bien que certaines erreurs
                       soient actuellement logguées comme des avertissements).
    """
    plugin_name = "InformalAnalyzer"
    logger.info(f"Configuration Kernel pour {plugin_name} (V13 - Plugin autonome avec nouvelles fonctions)...")

    informal_plugin_instance = InformalAnalysisPlugin(taxonomy_file_path=taxonomy_file_path)

    if plugin_name in kernel.plugins:
        logger.warning(f"Plugin '{plugin_name}' déjà présent. Remplacement.")
    kernel.add_plugin(informal_plugin_instance, plugin_name)
    logger.debug(f"Instance du plugin '{plugin_name}' ajoutée/mise à jour dans le kernel.")

    # --- Enregistrement manuel des fonctions natives ---
    # L'enregistrement des fonctions natives décorées avec @kernel_function
    # devrait se faire automatiquement lors de l'appel à kernel.add_plugin(instance, ...).
    # Les tentatives précédentes d'enregistrement manuel ont échoué à cause des
    # limitations/bugs de l'API de semantic-kernel==0.9.3b1.
    # Nous laissons SK tenter l'auto-découverte.
    logger.info(f"Les fonctions natives de {plugin_name} devraient être auto-découvertes via @kernel_function et kernel.add_plugin.")
    # --- Fin de la section pour les fonctions natives ---

    default_settings = None
    if llm_service and hasattr(llm_service, 'service_id'): # Vérifier si llm_service et service_id existent
        try:
            default_settings = kernel.get_prompt_execution_settings_from_service_id(llm_service.service_id)
            logger.debug(f"Settings LLM récupérés pour {plugin_name}.")
        except Exception as e:
            logger.warning(f"Impossible de récupérer les settings LLM pour {plugin_name}: {e}")
    elif llm_service:
        logger.warning(f"llm_service fourni pour {plugin_name} mais n'a pas d'attribut 'service_id'.")


    try:
        # Ajouter la fonction d'identification des arguments
        kernel.add_function(
            prompt=prompt_identify_args_v8,
            plugin_name=plugin_name,
            function_name="semantic_IdentifyArguments",
            description="Identifie les arguments clés dans un texte.",
            prompt_execution_settings=default_settings
        )
        logger.debug(f"Fonction {plugin_name}.semantic_IdentifyArguments ajoutée/mise à jour.")

        # Ajouter la fonction d'analyse des sophismes
        try:
            kernel.add_function(
                prompt=prompt_analyze_fallacies_v1,
                plugin_name=plugin_name,
                function_name="semantic_AnalyzeFallacies",
                description="Analyse les sophismes dans un argument.",
                prompt_execution_settings=default_settings
            )
            logger.debug(f"Fonction {plugin_name}.semantic_AnalyzeFallacies ajoutée/mise à jour.")
        except ValueError as ve:
            logger.warning(f"Problème ajout/MàJ semantic_AnalyzeFallacies: {ve}")
            
        # Ajouter la fonction de justification d'attribution
        try:
            kernel.add_function(
                prompt=prompt_justify_fallacy_attribution_v1,
                plugin_name=plugin_name,
                function_name="semantic_JustifyFallacyAttribution",
                description="Justifie l'attribution d'un sophisme à un argument.",
                prompt_execution_settings=default_settings
            )
            logger.debug(f"Fonction {plugin_name}.semantic_JustifyFallacyAttribution ajoutée/mise à jour.")
        except ValueError as ve:
            logger.warning(f"Problème ajout/MàJ semantic_JustifyFallacyAttribution: {ve}")
    except Exception as e:
        logger.error(f"Erreur lors de la configuration des fonctions sémantiques: {e}")

    # Les fonctions natives sont automatiquement enregistrées lors de l'ajout du plugin
    # Vérifions simplement qu'elles sont bien présentes
    native_facades = [
        "explore_fallacy_hierarchy", "get_fallacy_details",
        "find_fallacy_definition", "list_fallacy_categories",
        "list_fallacies_in_category", "get_fallacy_example"
    ]
    if plugin_name in kernel.plugins:
        for func_name in native_facades:
            if hasattr(informal_plugin_instance, func_name):
                logger.debug(f"Fonction native {plugin_name}.{func_name} disponible dans l'instance.")
            else:
                logger.error(f"ERREUR CRITIQUE: Fonction {func_name} non trouvée dans l'instance du plugin!")
    else:
        logger.error(f"ERREUR CRITIQUE: Plugin {plugin_name} non trouvé après ajout!")
         
    logger.info(f"Kernel {plugin_name} configuré (V13 avec nouvelles fonctions natives).")

# --- Instructions Système ---
# (Provenant de la cellule [ID: 35fbe045] du notebook 'Argument_Analysis_Agentic-1-informal_agent.ipynb')
# Mise à jour pour inclure les nouvelles fonctions
INFORMAL_AGENT_INSTRUCTIONS_V15_TEMPLATE = """
Votre Rôle: Spécialiste en analyse rhétorique informelle. Vous identifiez les arguments et analysez les sophismes en utilisant une taxonomie externe (via CSV).
Racine de la Taxonomie des Sophismes: PK={ROOT_PK}

**Fonctions Outils Disponibles:**
* `StateManager.*`: Fonctions pour lire et écrire dans l'état partagé (ex: `get_current_state_snapshot`, `add_identified_argument`, `add_identified_fallacy`, `add_answer`). **Utilisez ces fonctions pour enregistrer vos résultats.**
* `InformalAnalyzer.semantic_IdentifyArguments(input: str)`: Fonction sémantique (LLM) pour extraire les arguments d'un texte.
* `InformalAnalyzer.semantic_AnalyzeFallacies(input: str)`: Fonction sémantique (LLM) pour analyser les sophismes dans un texte/argument.
* `InformalAnalyzer.explore_fallacy_hierarchy(current_pk_str: str, max_children: int = 15)`: Fonction native (plugin) pour explorer la taxonomie CSV. Retourne JSON avec nœud courant et enfants.
* `InformalAnalyzer.get_fallacy_details(fallacy_pk_str: str)`: Fonction native (plugin) pour obtenir les détails d'un sophisme via son PK. Retourne JSON.
* `InformalAnalyzer.find_fallacy_definition(fallacy_name: str)`: Fonction native (plugin) pour obtenir la définition d'un sophisme par son nom. Retourne JSON.
* `InformalAnalyzer.list_fallacy_categories()`: Fonction native (plugin) pour lister les grandes catégories de sophismes. Retourne JSON.
* `InformalAnalyzer.list_fallacies_in_category(category_name: str)`: Fonction native (plugin) pour lister les sophismes d'une catégorie. Retourne JSON.
* `InformalAnalyzer.get_fallacy_example(fallacy_name: str)`: Fonction native (plugin) pour obtenir un exemple d'un sophisme par son nom. Retourne JSON.

**Processus Général (pour chaque tâche assignée par le PM):**
1.  Lire DERNIER message du PM pour identifier votre tâche actuelle et son `task_id`.
2.  Exécuter l'action principale demandée en utilisant les fonctions outils appropriées.
3.  **APRÈS avoir obtenu un résultat d'une fonction sémantique (`semantic_IdentifyArguments` ou `semantic_AnalyzeFallacies`), NE PAS ré-invoquer immédiatement la même fonction.** Passez DIRECTEMENT à l'étape 4.
4.  **Enregistrer les résultats** (arguments ou sophismes) dans l'état partagé via les fonctions `StateManager` appropriées (ex: `StateManager.add_identified_argument`, `StateManager.add_identified_fallacy`). Si vous utilisez les nouvelles fonctions d'exploration (find_definition, list_categories, etc.), le résultat de ces fonctions est directement la réponse à fournir.
5.  **Signaler la fin de la tâche** au PM en appelant `StateManager.add_answer` avec le `task_id` reçu, un résumé de votre travail (ou le résultat direct des fonctions d'exploration) et les IDs des éléments ajoutés/consultés (`arg_id`, `fallacy_id`, `pk`, `category_name`). **Ensuite, appelez `StateManager.designate_next_agent(agent_name="ProjectManagerAgent")` pour redonner la main au PM.**

**Exemples de Tâches Spécifiques (Mise à jour):**

* **Tâche "Identifier les arguments":**
    1.  Récupérer le texte brut (`raw_text`) depuis l'état.
    2.  Appeler `InformalAnalyzer.semantic_IdentifyArguments(input=raw_text)`.
    3.  Pour chaque argument trouvé, appeler `StateManager.add_identified_argument`. Collecter `arg_ids`.
    4.  Appeler `StateManager.add_answer` (résumé, `arg_ids`). **Puis, désignez "ProjectManagerAgent".**

* **Tâche "Explorer taxonomie [depuis PK]":**
    1.  Déterminer PK de départ.
    2.  Appeler `InformalAnalyzer.explore_fallacy_hierarchy(current_pk_str="[PK]")`.
    3.  Analyser JSON. Formuler réponse textuelle (nœud, enfants, actions possibles).
    4.  Appeler `StateManager.add_answer` (réponse, PK exploré). **Puis, désignez "ProjectManagerAgent".**

* **Tâche "Obtenir détails sophisme [PK]":**
    1.  Appeler `InformalAnalyzer.get_fallacy_details(fallacy_pk_str="[PK]")`.
    2.  Analyser JSON. Formuler réponse textuelle (détails).
    3.  Appeler `StateManager.add_answer` (détails formatés, PK). **Puis, désignez "ProjectManagerAgent".**

* **Tâche "Trouver définition sophisme [nom]":**
    1.  Appeler `InformalAnalyzer.find_fallacy_definition(fallacy_name="[nom du sophisme]")`.
    2.  Analyser JSON. Extraire la définition.
    3.  Appeler `StateManager.add_answer` (définition trouvée ou message d'erreur, nom du sophisme). **Puis, désignez "ProjectManagerAgent".**

* **Tâche "Lister catégories sophismes":**
    1.  Appeler `InformalAnalyzer.list_fallacy_categories()`.
    2.  Analyser JSON. Extraire la liste des catégories.
    3.  Appeler `StateManager.add_answer` (liste des catégories ou message d'erreur). **Puis, désignez "ProjectManagerAgent".**

* **Tâche "Lister sophismes dans catégorie [nom_catégorie]":**
    1.  Appeler `InformalAnalyzer.list_fallacies_in_category(category_name="[nom_catégorie]")`.
    2.  Analyser JSON. Extraire la liste des sophismes (nom, PK).
    3.  Appeler `StateManager.add_answer` (liste des sophismes ou message d'erreur, nom de la catégorie). **Puis, désignez "ProjectManagerAgent".**

* **Tâche "Obtenir exemple sophisme [nom]":**
    1.  Appeler `InformalAnalyzer.get_fallacy_example(fallacy_name="[nom du sophisme]")`.
    2.  Analyser JSON. Extraire l'exemple.
    3.  Appeler `StateManager.add_answer` (exemple trouvé ou message d'erreur, nom du sophisme). **Puis, désignez "ProjectManagerAgent".**

* **Tâche "Attribuer sophisme [PK] à argument [arg_id]":**
    1.  Utiliser `get_fallacy_details` ou `find_fallacy_definition` pour obtenir label et description.
    2.  Rédiger justification détaillée.
    3.  Appeler `StateManager.add_identified_fallacy`. Noter `fallacy_id`.
    4.  Appeler `StateManager.add_answer`. **Puis, désignez "ProjectManagerAgent".**

* **Tâche "Analyser sophismes dans argument [arg_id]" (ou texte général):**
    1.  Récupérer texte.
    2.  Récupérer `task_id`.
    3.  Appeler `InformalAnalyzer.semantic_AnalyzeFallacies(input=[texte])`.
    4.  Appeler `StateManager.add_answer` avec la réponse TEXTUELLE COMPLÈTE de `semantic_AnalyzeFallacies`.
    5.  Appeler `StateManager.designate_next_agent(agent_name="ProjectManagerAgent")`.

* **Si Tâche Inconnue/Pas Claire:** Signaler via `StateManager.add_answer`. **Puis, désignez "ProjectManagerAgent".**

**Directives pour l'Exploration de la Taxonomie:**
- Explorez systématiquement la taxonomie en profondeur, pas seulement les premiers niveaux.
- Utilisez une approche "top-down": commencez par les grandes catégories, puis explorez les sous-catégories pertinentes.
- Pour chaque argument, considérez au moins 3-5 branches différentes de la taxonomie.
- Ne vous limitez pas aux sophismes les plus évidents ou les plus connus.
- Documentez votre processus d'exploration dans vos réponses.

**Directives pour les Justifications:**
- Vos justifications doivent être détaillées (au moins 100 mots).
- Incluez toujours des citations spécifiques de l'argument qui illustrent le sophisme.
- Expliquez le mécanisme du sophisme et son impact sur la validité de l'argument.
- Quand c'est pertinent, fournissez un exemple similaire pour clarifier.
- Évitez les justifications vagues ou génériques.

**Important:** Toujours utiliser le `task_id` fourni par le PM pour `StateManager.add_answer`. Gérer les erreurs potentielles des appels de fonction (vérifier `error` dans JSON retourné par les fonctions natives, ou si une fonction retourne `FUNC_ERROR:`). **Après un appel réussi à une fonction sémantique d'analyse (comme `semantic_IdentifyArguments` ou `semantic_AnalyzeFallacies`), vous devez traiter son résultat et passer aux étapes d'enregistrement et de rapport via `StateManager`, et NON ré-appeler la fonction d'analyse immédiatement.**
**CRUCIAL : Lorsque vous appelez une fonction (outil) comme `semantic_IdentifyArguments` ou `semantic_AnalyzeFallacies`, vous DEVEZ fournir TOUS ses arguments requis (par exemple, `input` pour ces fonctions) dans le champ `arguments` de l'appel `tool_calls`. Ne faites PAS d'appels avec des arguments vides ou manquants.**
**CRUCIAL : Si vous décidez d'appeler la fonction `StateManager.designate_next_agent`, l'argument `agent_name` DOIT être l'un des noms d'agents valides suivants : "ProjectManagerAgent", "InformalAnalysisAgent", "PropositionalLogicAgent", "ExtractAgent". N'utilisez JAMAIS un nom de plugin ou un nom de fonction sémantique comme nom d'agent.**
"""
INFORMAL_AGENT_INSTRUCTIONS = INFORMAL_AGENT_INSTRUCTIONS_V15_TEMPLATE.format(ROOT_PK=0)
"""
Instructions système finales pour l'agent d'analyse informelle.
Formatées à partir de `INFORMAL_AGENT_INSTRUCTIONS_V15_TEMPLATE` avec `ROOT_PK` défini à 0.
"""

logger.info("Instructions Système INFORMAL_AGENT_INSTRUCTIONS (V15 avec nouvelles fonctions) définies.")

# Log de chargement
logging.getLogger(__name__).debug("Module agents.core.informal.informal_definitions chargé.")<|MERGE_RESOLUTION|>--- conflicted
+++ resolved
@@ -137,32 +137,6 @@
             
             # Préparation du DataFrame
             if 'PK' in df.columns:
-<<<<<<< HEAD
-                # S'assurer que la colonne PK ne contient pas de NaN avant de la définir comme index
-                if df['PK'].isnull().any():
-                    self._logger.warning(f"La colonne 'PK' contient des valeurs NaN. Les lignes avec PK NaN seront supprimées avant de définir l'index.")
-                    df.dropna(subset=['PK'], inplace=True)
-
-                try:
-                    # Convertir PK en numérique, puis en int. Les erreurs deviennent NaT/NaN, qui sont ensuite gérées.
-                    df['PK'] = pd.to_numeric(df['PK'], errors='coerce')
-                    df.dropna(subset=['PK'], inplace=True) # Supprimer les lignes où PK est devenu NaN après conversion
-                    df['PK'] = df['PK'].astype(int)
-                    df.set_index('PK', inplace=True)
-                    self._logger.info("Index 'PK' défini et converti en entier.")
-                except Exception as e_pk:
-                    self._logger.warning(f"Impossible de convertir la colonne 'PK' en index entier ({e_pk}). Utilisation de l'index par défaut si set_index échoue ou si la conversion échoue.")
-                    # Si set_index échoue ou si la conversion en int échoue après la conversion numérique,
-                    # Pandas utilisera un RangeIndex par défaut si 'PK' n'est pas défini comme index.
-                    # Si 'PK' existe mais ne peut pas être l'index, les fonctions devront y accéder comme une colonne normale.
-                    if 'PK' in df.columns and df.index.name != 'PK':
-                         self._logger.info("La colonne 'PK' existe mais n'a pas pu être définie comme index entier. Elle restera une colonne.")
-                    elif df.index.name != 'PK':
-                         self._logger.info("Utilisation de l'index par défaut (RangeIndex).")
-
-            else:
-                self._logger.warning("Colonne 'PK' non trouvée dans la taxonomie. Utilisation de l'index par défaut (RangeIndex).")
-=======
                 self._logger.info("Colonne 'PK' trouvée. Tentative de la définir comme index.")
                 # Assurer que la colonne PK est numérique avant de la définir comme index
                 try:
@@ -222,7 +196,6 @@
                          self._logger.info("Colonne 'PK' non présente dans df.columns avant l'échec de set_index.")
             else:
                 self._logger.warning("Colonne 'PK' non trouvée dans le fichier de taxonomie. L'index ne sera pas défini.")
->>>>>>> 57db0136
             
             return df
         except Exception as e:

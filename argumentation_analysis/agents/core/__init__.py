"""
Package `core` pour les agents d'analyse argumentative.

Ce package regroupe les composants fondamentaux et les implémentations de base
des agents utilisés dans le système. Il inclut :
- Des définitions abstraites pour les agents (`abc`).
- Des agents spécialisés pour l'extraction d'informations (`extract`).
- Des agents pour l'analyse informelle des arguments (`informal`).
- Des agents basés sur différentes logiques formelles (`logic`), tels que
  la logique propositionnelle, la logique du premier ordre et la logique modale.
- L'agent de synthèse unifié (`synthesis`) qui coordonne les analyses formelles et informelles.

Les importations des sous-modules sont gérées avec des blocs `try-except`
pour permettre une initialisation partielle en cas de dépendances manquantes
pour un sous-module spécifique.
"""

# Importations des sous-modules
try:
    from . import extract
except ImportError as e:
    import logging
    logging.warning(f"Le sous-module 'extract' de 'agents.core' n'a pas pu être importé: {e}")

try:
<<<<<<< HEAD
    from . import synthesis
except ImportError as e:
    import logging
    logging.warning(f"Le sous-module 'synthesis' de 'agents.core' n'a pas pu être importé: {e}")
=======
    from . import informal
except ImportError as e:
    import logging
    logging.warning(f"Le sous-module 'informal' de 'agents.core' n'a pas pu être importé: {e}")

try:
    from . import logic
except ImportError as e:
    import logging
    logging.warning(f"Le sous-module 'logic' de 'agents.core' n'a pas pu être importé: {e}")

try:
    from . import pl
except ImportError as e:
    import logging
    logging.warning(f"Le sous-module 'pl' de 'agents.core' n'a pas pu être importé: {e}")

try:
    from . import pm
except ImportError as e:
    import logging
    logging.warning(f"Le sous-module 'pm' de 'agents.core' n'a pas pu être importé: {e}")
>>>>>>> d8f4fee2
<|MERGE_RESOLUTION|>--- conflicted
+++ resolved
@@ -23,12 +23,6 @@
     logging.warning(f"Le sous-module 'extract' de 'agents.core' n'a pas pu être importé: {e}")
 
 try:
-<<<<<<< HEAD
-    from . import synthesis
-except ImportError as e:
-    import logging
-    logging.warning(f"Le sous-module 'synthesis' de 'agents.core' n'a pas pu être importé: {e}")
-=======
     from . import informal
 except ImportError as e:
     import logging
@@ -51,4 +45,9 @@
 except ImportError as e:
     import logging
     logging.warning(f"Le sous-module 'pm' de 'agents.core' n'a pas pu être importé: {e}")
->>>>>>> d8f4fee2
+
+try:
+    from . import synthesis
+except ImportError as e:
+    import logging
+    logging.warning(f"Le sous-module 'synthesis' de 'agents.core' n'a pas pu être importé: {e}")
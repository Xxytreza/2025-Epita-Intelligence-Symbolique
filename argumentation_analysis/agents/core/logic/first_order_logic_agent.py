# argumentation_analysis/agents/core/logic/first_order_logic_agent.py
"""
Agent spécialisé pour la logique du premier ordre (FOL).

Ce module définit `FirstOrderLogicAgent`, une classe qui hérite de
`BaseLogicAgent` et implémente les fonctionnalités spécifiques pour interagir
avec la logique du premier ordre. Il utilise `TweetyBridge` pour la communication
avec TweetyProject et s'appuie sur des prompts sémantiques définis dans ce
module pour la conversion texte-vers-FOL, la génération de requêtes et
l'interprétation des résultats.
"""

import logging
import re
import json
import jpype
from typing import Dict, List, Optional, Any, Tuple, AsyncGenerator

from semantic_kernel import Kernel
from semantic_kernel.agents import Agent
from semantic_kernel.connectors.ai.chat_completion_client_base import ChatCompletionClientBase
from semantic_kernel.contents import ChatMessageContent
from semantic_kernel.contents.chat_history import ChatHistory
from pydantic import Field

from ..abc.agent_bases import BaseLogicAgent
from .belief_set import BeliefSet, FirstOrderBeliefSet
from .tweety_bridge import TweetyBridge

# Configuration du logger
logger = logging.getLogger(__name__) # Utilisation de __name__ pour une meilleure pratique

# Prompt Système pour l'agent FOL
SYSTEM_PROMPT_FOL = """Vous êtes un agent spécialisé dans l'analyse et le raisonnement en logique du premier ordre (FOL).
Vous utilisez la syntaxe de TweetyProject pour représenter les formules FOL.
Vos tâches principales incluent la traduction de texte en formules FOL, la génération de requêtes FOL pertinentes,
l'exécution de ces requêtes sur un ensemble de croyances FOL, et l'interprétation des résultats obtenus.
"""
"""
Prompt système pour l'agent de logique du premier ordre.
Définit le rôle et les capacités générales de l'agent pour le LLM.
"""

# Prompts pour la logique du premier ordre
PROMPT_TEXT_TO_FOL_DEFS = """
Vous êtes un expert en logique du premier ordre (FOL). Votre première tâche est d'identifier les concepts de base (sorts) et les relations (prédicats) dans un texte donné.

**Format de Sortie (JSON Strict):**
Votre sortie DOIT être un objet JSON unique contenant deux clés : `sorts` et `predicates`.

1.  **`sorts`**: Un dictionnaire où chaque clé est le nom d'un type (un "sort", ex: "person", "concept") et la valeur est une liste de constantes appartenant à ce type (ex: ["socrates", "plato"]). Les noms de sorts et de constantes doivent être en minuscules et en `snake_case`.
2.  **`predicates`**: Une liste d'objets, où chaque objet représente un prédicat et a deux clés :
    *   `name`: Le nom du prédicat (commençant par une majuscule, ex: "IsMan").
    *   `args`: Une liste des noms de sorts pour les arguments du prédicat (ex: ["person"]). Si le prédicat n'a pas d'arguments (arité 0), la liste doit être vide.

**Exemple:**
Texte: "Paris est une ville. Jean aime Paris. Les villes sont des lieux."

**Sortie JSON attendue:**
```json
{
  "sorts": {
    "person": ["jean"],
    "city": ["paris"],
    "place": ["paris"]
  },
  "predicates": [
    { "name": "IsCity", "args": ["city"] },
    { "name": "Loves", "args": ["person", "place"] },
    { "name": "IsAPlace", "args": ["place"] }
  ]
}
```

Analysez le texte suivant et extrayez uniquement les `sorts` et `predicates`.

{{$input}}
"""
"""
Prompt pour extraire les sorts et prédicats d'un texte.
Attend `$input` (le texte source).
"""

PROMPT_TEXT_TO_FOL_FORMULAS = """
Vous êtes un expert en logique du premier ordre (FOL). Votre deuxième tâche est de traduire un texte en formules logiques, en utilisant un ensemble prédéfini de sorts et de prédicats.

**Contexte Fourni:**
1.  **Texte Original**: Le texte à traduire.
2.  **Définitions Autorisées**: Un objet JSON contenant les `sorts` (types et constantes) et `predicates` (relations et leurs arguments) que vous DEVEZ utiliser.

**Votre Tâche:**
Générez un objet JSON contenant UNIQUEMENT la clé `formulas`.

**Règles Strictes:**
*   **Utilisation Exclusive**: N'utilisez QUE les `sorts`, `constantes` et `predicates` fournis dans les définitions. N'en inventez pas de nouveaux.
*   **Cohérence Stricte**: L'arité (nombre d'arguments) et les types de sorts des prédicats utilisés dans les `formulas` DOIVENT correspondre EXACTEMENT à leur déclaration.
*   **Variables**: Les variables doivent commencer par une LETTRE MAJUSCULE (ex: `X`, `Y`) et être liées par un quantificateur (`forall X: (...)` ou `exists Y: (...)`).
*   **Connecteurs**: Utilisez `!`, `&&`, `||`, `=>`, `<=>`.
*   **Format**: Les formules sont une liste de chaînes de caractères. N'ajoutez PAS de point-virgule à la fin.

**Exemple:**
Texte Original: "Paris est une ville. Jean aime Paris. Les villes sont des lieux."
Définitions Autorisées:
```json
{
  "sorts": {
    "person": ["jean"],
    "city": ["paris"],
    "place": ["paris"]
  },
  "predicates": [
    { "name": "IsCity", "args": ["city"] },
    { "name": "Loves", "args": ["person", "place"] },
    { "name": "IsAPlace", "args": ["place"] }
  ]
}
```

**Sortie JSON attendue:**
```json
{
  "formulas": [
    "IsCity(paris)",
    "Loves(jean, paris)",
    "forall X: (IsCity(X) => IsAPlace(X))"
  ]
}
```

Maintenant, traduisez le texte suivant en utilisant les définitions fournies.

**Texte Original:**
{{$input}}

**Définitions Autorisées:**
{{$definitions}}
"""
"""
Prompt pour générer des formules FOL à partir d'un texte et de définitions.
Attend `$input` (texte source) et `$definitions` (JSON des sorts et prédicats).
"""

PROMPT_GEN_FOL_QUERIES_IDEAS = """
Vous êtes un expert en logique du premier ordre. Votre tâche est de générer des "idées" de requêtes pertinentes pour interroger un ensemble de croyances (belief set) donné.

**Contexte Fourni:**
1.  **Texte Original**: Le texte qui motive l'analyse.
2.  **Ensemble de Croyances (Knowledge Base)**: Une description structurée de la logique extraite du texte, contenant les `sorts` (types et leurs constantes) et les `predicates` (relations et leur arité).

**Votre Tâche:**
Générez un objet JSON contenant UNIQUEMENT la clé `query_ideas`.
La valeur de `query_ideas` doit être une liste d'objets JSON, où chaque objet représente une idée de requête et contient deux clés :
1.  `predicate_name`: Le nom d'un prédicat à interroger (ex: "IsMan").
2.  `constants`: Une liste des constantes à utiliser comme arguments pour ce prédicat (ex: ["socrates"]).

**Règles Strictes:**
*   **Utilisation Exclusive**: N'utilisez QUE les `predicates` et `constants` qui existent dans l'ensemble de croyances fourni. N'en inventez pas.
*   **Pertinence**: Les idées de requêtes doivent être pertinentes par rapport au texte original et chercher à vérifier des conclusions ou des faits intéressants.
*   **Format de Sortie**: Votre sortie DOIT être un objet JSON valide, sans aucun texte ou explication supplémentaire.

**Exemple:**
Texte Original: "Socrate est un homme. Tous les hommes sont mortels."
Ensemble de Croyances:
```json
{
  "sorts": {
    "person": ["socrates"],
    "concept": ["mortal"]
  },
  "predicates": [
    { "name": "IsMan", "args": ["person"] },
    { "name": "IsMortal", "args": ["person"] }
  ],
  "formulas": [
    "IsMan(socrates)",
    "forall X: (IsMan(X) => IsMortal(X))"
  ]
}
```

**Sortie JSON attendue:**
```json
{
  "query_ideas": [
    {
      "predicate_name": "IsMortal",
      "constants": ["socrates"]
    },
    {
      "predicate_name": "IsMan",
      "constants": ["socrates"]
    }
  ]
}
```

Maintenant, analysez le contexte suivant et générez les idées de requêtes.

**Texte Original:**
{{$input}}

**Ensemble de Croyances:**
{{$belief_set}}
"""
"""
Prompt pour générer des idées de requêtes FOL au format JSON.
Attend `$input` (texte source) et `$belief_set` (l'ensemble de croyances FOL).
"""

PROMPT_INTERPRET_FOL = """
Vous êtes un expert en logique du premier ordre. Votre tâche est d'interpréter les résultats de requêtes en logique du premier ordre et d'expliquer leur signification dans le contexte du texte source.

Voici le texte source:
{{$input}}

Voici l'ensemble de croyances en logique du premier ordre:
{{$belief_set}}

Voici les requêtes qui ont été exécutées:
{{$queries}}

Voici les résultats de ces requêtes:
{{$tweety_result}}

Interprétez ces résultats et expliquez leur signification dans le contexte du texte source. Pour chaque requête:
1. Expliquez ce que la requête cherchait à vérifier
2. Indiquez si la requête a été acceptée (ACCEPTED) ou rejetée (REJECTED)
3. Expliquez ce que cela signifie dans le contexte du texte source
4. Si pertinent, mentionnez les implications logiques de ce résultat

Fournissez ensuite une conclusion générale sur ce que ces résultats nous apprennent sur le texte source.

Votre réponse doit être claire, précise et accessible à quelqu'un qui n'est pas expert en logique formelle.
"""
"""
Prompt pour interpréter les résultats de requêtes FOL en langage naturel.
Attend `$input` (texte source), `$belief_set` (ensemble de croyances FOL),
`$queries` (les requêtes exécutées), et `$tweety_result` (les résultats bruts de Tweety).
"""

class FirstOrderLogicAgent(BaseLogicAgent): 
    """
    Agent spécialisé pour la logique du premier ordre (FOL).

    Cet agent étend `BaseLogicAgent` pour fournir des capacités de traitement
    spécifiques à la logique du premier ordre. Il intègre des fonctions sémantiques
    pour traduire le langage naturel en ensembles de croyances FOL, générer des
    requêtes FOL pertinentes, exécuter ces requêtes via `TweetyBridge`, et
    interpréter les résultats en langage naturel.

    Attributes:
        _tweety_bridge (TweetyBridge): Instance de `TweetyBridge` configurée pour la FOL.
    """
    
    # Attributs requis par Pydantic V2 pour la nouvelle classe de base Agent
    # Ces attributs ne sont pas utilisés activement par cette classe, mais doivent être déclarés.
    # Ils sont normalement gérés par la classe de base `Agent` mais Pydantic exige leur présence.
    # Utilisation de `Field(default=..., exclude=True)` pour éviter qu'ils soient inclus
    # dans la sérialisation ou la validation standard du modèle.
    service: Optional[ChatCompletionClientBase] = Field(default=None, exclude=True)
    settings: Optional[Any] = Field(default=None, exclude=True) # Remplace PromptExecutionSettings

    def __init__(self, kernel: Kernel, service_id: Optional[str] = None):
        """
        Initialise une instance de `FirstOrderLogicAgent`.

        :param kernel: Le kernel Semantic Kernel à utiliser pour les fonctions sémantiques.
        :param service_id: L'ID du service LLM à utiliser.
        """
        super().__init__(
            kernel=kernel,
            agent_name="FirstOrderLogicAgent",
            logic_type_name="FOL",
            system_prompt=SYSTEM_PROMPT_FOL
        )
        self._llm_service_id = service_id

    def get_agent_capabilities(self) -> Dict[str, Any]:
        """
        Retourne un dictionnaire décrivant les capacités spécifiques de cet agent FOL.

        :return: Un dictionnaire détaillant le nom, le type de logique, la description
                 et les méthodes de l'agent.
        :rtype: Dict[str, Any]
        """
        return {
            "name": self.name,
            "logic_type": self.logic_type,
            "description": "Agent capable d'analyser du texte en utilisant la logique du premier ordre (FOL). "
                           "Peut convertir du texte en un ensemble de croyances FOL, générer des requêtes FOL, "
                           "exécuter ces requêtes, et interpréter les résultats.",
            "methods": {
                "text_to_belief_set": "Convertit un texte en un ensemble de croyances FOL.",
                "generate_queries": "Génère des requêtes FOL pertinentes à partir d'un texte et d'un ensemble de croyances.",
                "execute_query": "Exécute une requête FOL sur un ensemble de croyances.",
                "interpret_results": "Interprète les résultats d'une ou plusieurs requêtes FOL.",
                "validate_formula": "Valide la syntaxe d'une formule FOL."
            }
        }

    def setup_agent_components(self, llm_service_id: str) -> None:
        """
        Configure les composants spécifiques de l'agent de logique du premier ordre.

        Initialise `TweetyBridge` pour la logique FOL et enregistre les fonctions
        sémantiques nécessaires (TextToFOLBeliefSet, GenerateFOLQueries,
        InterpretFOLResult) dans le kernel Semantic Kernel.

        :param llm_service_id: L'ID du service LLM à utiliser pour les fonctions sémantiques.
        :type llm_service_id: str
        """
        super().setup_agent_components(llm_service_id)
        self.logger.info(f"Configuration des composants pour {self.name}...")

        self._tweety_bridge = TweetyBridge()

        if not self.tweety_bridge.is_jvm_ready():
            self.logger.error("Tentative de setup FOL Kernel alors que la JVM n'est PAS démarrée.")
            return
        
        default_settings = None
        if self._llm_service_id: 
            try:
                default_settings = self.sk_kernel.get_prompt_execution_settings_from_service_id(
                    self._llm_service_id
                )
                self.logger.debug(f"Settings LLM récupérés pour {self.name}.")
            except Exception as e:
                self.logger.warning(f"Impossible de récupérer settings LLM pour {self.name}: {e}")

        semantic_functions = [
            ("TextToFOLDefs", PROMPT_TEXT_TO_FOL_DEFS,
             "Extrait les sorts et prédicats FOL d'un texte."),
            ("TextToFOLFormulas", PROMPT_TEXT_TO_FOL_FORMULAS,
             "Génère les formules FOL à partir d'un texte et de définitions."),
            ("GenerateFOLQueryIdeas", PROMPT_GEN_FOL_QUERIES_IDEAS,
             "Génère des idées de requêtes FOL au format JSON."),
            ("InterpretFOLResult", PROMPT_INTERPRET_FOL,
             "Interprète résultat requête FOL Tweety formaté.")
        ]

        for func_name, prompt, description in semantic_functions:
            try:
                if not prompt or not isinstance(prompt, str):
                    self.logger.error(f"ERREUR: Prompt invalide pour {self.name}.{func_name}")
                    continue
                
                self.logger.info(f"Ajout fonction {self.name}.{func_name} avec prompt de {len(prompt)} caractères")
                self.sk_kernel.add_function(
                    prompt=prompt,
                    plugin_name=self.name, 
                    function_name=func_name,
                    description=description,
                    prompt_execution_settings=default_settings
                )
                self.logger.debug(f"Fonction sémantique {self.name}.{func_name} ajoutée/mise à jour.")
                
                if self.name in self.sk_kernel.plugins and func_name in self.sk_kernel.plugins[self.name]:
                    self.logger.info(f"(OK) Fonction {self.name}.{func_name} correctement enregistrée.")
                else:
                    self.logger.error(f"(CRITICAL ERROR) Fonction {self.name}.{func_name} non trouvée après ajout!")
            except ValueError as ve:
                self.logger.warning(f"Problème ajout/MàJ {self.name}.{func_name}: {ve}")
            except Exception as e:
                self.logger.error(f"Exception inattendue lors de l'ajout de {self.name}.{func_name}: {e}", exc_info=True)
        
        self.logger.info(f"Composants de {self.name} configurés.")

    def _construct_kb_from_json(self, kb_json: Dict[str, Any]) -> str:
        """
        Construit une base de connaissances FOL textuelle à partir d'un JSON structuré,
        en respectant la syntaxe BNF de TweetyProject.
        """
        kb_parts = []

        # 1. SORTSDEC
        sorts = kb_json.get("sorts", {})
        if sorts:
            for sort_name, constants in sorts.items():
                if constants:
                    kb_parts.append(f"{sort_name} = {{ {', '.join(constants)} }}")

        # 2. DECLAR (PREDDEC)
        predicates = kb_json.get("predicates", [])
        if predicates:
            for pred in predicates:
                pred_name = pred.get("name")
                args = pred.get("args", [])
                if pred_name:
                    args_str = f"({', '.join(args)})" if args else ""
                    kb_parts.append(f"type({pred_name}{args_str})")

        # 3. FORMULAS
        formulas = kb_json.get("formulas", [])
        if formulas:
            # Assurer que les formules sont bien séparées des déclarations
            if kb_parts:
                kb_parts.append("\n")
            # Nettoyer les formules en enlevant le point-virgule final si présent
            cleaned_formulas = [f.strip().removesuffix(';') for f in formulas]
            kb_parts.extend(cleaned_formulas)

        return "\n".join(kb_parts)

    def _normalize_identifier(self, text: str) -> str:
        """Normalise un identifiant en snake_case sans accents."""
        import unidecode
        text = unidecode.unidecode(text) # Translitère les accents (é -> e)
        text = re.sub(r'\s+', '_', text) # Remplace les espaces par des underscores
        text = re.sub(r'[^a-zA-Z0-9_]', '', text) # Supprime les caractères non alphanumériques
        return text.lower()

    def _validate_kb_json(self, kb_json: Dict[str, Any]) -> Tuple[bool, str]:
        """Valide la cohérence interne du JSON généré par le LLM."""
        if not all(k in kb_json for k in ["sorts", "predicates", "formulas"]):
            return False, "Le JSON doit contenir les clés 'sorts', 'predicates', et 'formulas'."

        declared_constants = set()
        for constants_list in kb_json.get("sorts", {}).values():
            if isinstance(constants_list, list):
                declared_constants.update(constants_list)
        
        declared_predicates = {p["name"]: len(p.get("args", [])) for p in kb_json.get("predicates", []) if "name" in p}

        for formula in kb_json.get("formulas", []):
            quantified_vars = set(re.findall(r'(?:forall|exists)\s+([A-Z][a-zA-Z0-9_]*)\s*:', formula))
            used_predicates = re.findall(r'([A-Z][a-zA-Z0-9]*)\((.*?)\)', formula)
            for pred_name, args_str in used_predicates:
                if pred_name not in declared_predicates:
                    return False, f"Le prédicat '{pred_name}' utilisé dans la formule '{formula}' n'est pas déclaré."
                
                args_list = [arg.strip() for arg in args_str.split(',')] if args_str.strip() else []
                used_arity = len(args_list)
                if declared_predicates[pred_name] != used_arity:
                    return False, f"Incohérence d'arité pour '{pred_name}'. Déclaré: {declared_predicates[pred_name]}, utilisé: {used_arity} dans '{formula}'."

                for arg in args_list:
                    if not arg: continue
                    # Si l'argument commence par une minuscule, c'est une constante
                    if arg[0].islower():
                        if arg not in declared_constants:
                            return False, f"La constante '{arg}' utilisée dans la formule '{formula}' n'est pas déclarée dans les 'sorts'."
                    # Si l'argument commence par une majuscule, c'est une variable
                    elif arg[0].isupper():
                        if arg not in quantified_vars:
                            return False, f"La variable '{arg}' utilisée dans la formule '{formula}' n'est pas liée par un quantificateur (forall/exists)."

        return True, "Validation du JSON réussie."

    async def text_to_belief_set(self, text: str, context: Optional[Dict[str, Any]] = None) -> Tuple[Optional[BeliefSet], str]:
        """
        Convertit un texte en langage naturel en un ensemble de croyances FOL en plusieurs étapes.
        1. Génère les sorts et prédicats.
        2. Corrige programmatiquement les types d'arguments des prédicats.
        3. Génère les formules en se basant sur les définitions corrigées.
        4. Assemble et valide le tout.
        """
        self.logger.info(f"Conversion de texte en ensemble de croyances FOL pour {self.name} (approche en plusieurs étapes)...")
        
        max_retries = 3
        last_error = ""
        
        # Variables pour stocker les parties de la base de connaissances
        defs_json = None
        formulas_json = None
        
        # --- Étape 1: Génération des Définitions (Sorts et Prédicats) ---
        self.logger.info("Étape 1: Génération des sorts et prédicats...")
        try:
            defs_result = await self.sk_kernel.plugins[self.name]["TextToFOLDefs"].invoke(self.sk_kernel, input=text)
            defs_json_str = self._extract_json_block(str(defs_result))
            defs_json = json.loads(defs_json_str)
            self.logger.info("Sorts et prédicats générés avec succès.")
        except (json.JSONDecodeError, Exception) as e:
            error_msg = f"Échec de la génération des définitions (sorts/prédicats): {e}"
            self.logger.error(error_msg)
            return None, error_msg

        # --- Étape 1.5: Correction programmatique des types de prédicats ---
        self.logger.info("Étape 1.5: Correction des arguments des prédicats...")
        try:
            # Créer une structure inversée mappant chaque constante à son sort.
            sorts_map = {
                constant: sort_name
                for sort_name, constants in defs_json.get("sorts", {}).items()
                for constant in constants
            }
            
            corrected_predicates = []
            predicates_to_correct = defs_json.get("predicates", [])
            self.logger.debug(f"Prédicats avant correction: {json.dumps(predicates_to_correct, indent=2)}")

            for predicate in predicates_to_correct:
                corrected_args = []
                # Itérer sur les arguments de chaque prédicat.
                for arg in predicate.get("args", []):
                    # Si l'argument n'est pas un sort valide, il est considéré comme une constante.
                    if arg not in defs_json.get("sorts", {}):
                        # Trouver le sort correct pour cette constante.
                        correct_sort = sorts_map.get(arg)
                        if correct_sort:
                            self.logger.debug(f"Correction: Remplacement de la constante '{arg}' par le sort '{correct_sort}' dans le prédicat '{predicate['name']}'.")
                            corrected_args.append(correct_sort)
                        else:
                            # Si la constante n'est mappée à aucun sort, conserver l'original et logger un avertissement.
                            self.logger.warning(f"Impossible de trouver un sort pour la constante '{arg}' dans le prédicat '{predicate['name']}'. Argument conservé.")
                            corrected_args.append(arg)
                    else:
                        # L'argument est déjà un sort valide.
                        corrected_args.append(arg)
                
                # Créer le prédicat corrigé.
                corrected_predicate = {"name": predicate["name"], "args": corrected_args}
                corrected_predicates.append(corrected_predicate)
            
            # Mettre à jour le JSON des définitions avec la liste des prédicats corrigée.
            defs_json["predicates"] = corrected_predicates
            self.logger.debug(f"Prédicats après correction: {json.dumps(corrected_predicates, indent=2)}")
            self.logger.info("Correction des prédicats terminée.")

        except Exception as e:
            error_msg = f"Échec de l'étape de correction des prédicats: {e}"
            self.logger.error(error_msg, exc_info=True)
            return None, error_msg

        # --- Étape 2: Génération des Formules ---
        self.logger.info("Étape 2: Génération des formules...")
        try:
            definitions_for_prompt = json.dumps(defs_json, indent=2)
            self.logger.debug(f"Prompt complet pour TextToFOLFormulas (avec définitions corrigées):\nInput: {text}\nDefinitions:\n{definitions_for_prompt}")
            formulas_result = await self.sk_kernel.plugins[self.name]["TextToFOLFormulas"].invoke(
                self.sk_kernel, input=text, definitions=definitions_for_prompt
            )
            formulas_json_str = self._extract_json_block(str(formulas_result))
            formulas_json = json.loads(formulas_json_str)
            self.logger.info("Formules générées avec succès.")
        except (json.JSONDecodeError, Exception) as e:
            error_msg = f"Échec de la génération des formules: {e}"
            self.logger.error(error_msg)
            return None, error_msg

        # --- Étape 3: Assemblage, Validation et Correction ---
        self.logger.info("Étape 3: Assemblage, validation et correction...")
        kb_json = {
            "sorts": defs_json.get("sorts", {}),
            "predicates": defs_json.get("predicates", []),
            "formulas": formulas_json.get("formulas", [])
        }
        
        # --- Étape 4: Filtrage impitoyable des formules ---
        self.logger.info("Étape 4: Filtrage des formules basé sur les constantes déclarées...")
        try:
            # Créer un ensemble de toutes les constantes valides déclarées
            valid_constants = set()
            for sort_name, constants in kb_json.get("sorts", {}).items():
                valid_constants.update(constants)
            self.logger.debug(f"Constantes valides déclarées: {valid_constants}")

            # Filtrer les formules
            valid_formulas = []
            original_formula_count = len(kb_json.get("formulas", []))
            
            for formula in kb_json.get("formulas", []):
                # Extraire tous les termes potentiels (mots en minuscules, snake_case)
                # Cette regex cible les identifiants qui ne sont pas des noms de prédicats (commençant par une majuscule)
                # et qui ne sont pas des mots-clés logiques.
                terms = re.findall(r'\b[a-z_][a-z0-9_]*\b', formula)
                
                # Vérifier si tous les termes extraits sont des constantes valides
                is_formula_valid = True
                for term in terms:
                    if term not in valid_constants:
                        self.logger.info(f"Formule rejetée: Terme invalide '{term}' trouvé dans '{formula}'.")
                        is_formula_valid = False
                        break
                
                if is_formula_valid:
                    valid_formulas.append(formula)
                
            # Remplacer la liste de formules par la liste filtrée
            kb_json["formulas"] = valid_formulas
            filtered_formula_count = len(valid_formulas)
            self.logger.info(f"Filtrage terminé. {filtered_formula_count}/{original_formula_count} formules conservées.")

        except Exception as e:
            error_msg = f"Échec de l'étape de filtrage des formules: {e}"
            self.logger.error(error_msg, exc_info=True)
            return None, error_msg

        current_kb_json = kb_json
        
        for attempt in range(max_retries):
            self.logger.info(f"Tentative de validation et correction {attempt + 1}/{max_retries}...")
            
            try:
                # 1. Normaliser et valider la cohérence du JSON assemblé
                normalized_kb_json = self._normalize_and_validate_json(current_kb_json)
                
                # 2. Construire la base de connaissances
                full_belief_set_content = self._construct_kb_from_json(normalized_kb_json)
                if not full_belief_set_content:
                    raise ValueError("La conversion a produit une base de connaissances vide.")

                # 3. Valider le belief set complet avec Tweety
                is_valid, validation_msg = self.tweety_bridge.validate_fol_belief_set(full_belief_set_content)
                if not is_valid:
                    raise ValueError(f"Ensemble de croyances invalide selon Tweety: {validation_msg}\nContenu:\n{full_belief_set_content}")

                belief_set_obj = FirstOrderBeliefSet(full_belief_set_content)
                self.logger.info("Conversion et validation réussies.")
                return belief_set_obj, "Conversion réussie"

            except (ValueError, jpype.JException) as e:
                last_error = f"Validation ou erreur de syntaxe FOL: {e}"
                self.logger.warning(f"{last_error} à la tentative {attempt + 1}")
                
                # Pour l'instant, on ne tente pas de boucle de correction automatique complexe.
                # On retourne l'erreur pour analyse.
                # Dans une future itération, on pourrait appeler un prompt de correction ici.
                return None, last_error

            except Exception as e:
                error_msg = f"Erreur inattendue lors de la validation: {str(e)}"
                self.logger.error(error_msg, exc_info=True)
                return None, error_msg

        self.logger.error(f"Échec de la conversion après {max_retries} tentatives. Dernière erreur: {last_error}")
        return None, f"Échec de la conversion après {max_retries} tentatives. Dernière erreur: {last_error}"

    def _extract_json_block(self, text: str) -> str:
        """Extrait le premier bloc JSON valide de la réponse du LLM."""
        start_index = text.find('{')
        end_index = text.rfind('}')
        if start_index != -1 and end_index != -1 and end_index > start_index:
            return text[start_index:end_index + 1]
        self.logger.warning("Impossible d'isoler un bloc JSON. Tentative de parsing de la chaîne complète.")
        return text

    def _normalize_and_validate_json(self, kb_json: Dict[str, Any]) -> Dict[str, Any]:
        """Normalise les identifiants et valide la cohérence interne du JSON."""
        normalized_kb_json = {"predicates": kb_json.get("predicates", [])}
        constant_map = {}
        normalized_sorts = {}
        for sort_name, constants in kb_json.get("sorts", {}).items():
            norm_constants = []
            for const in constants:
                norm_const = self._normalize_identifier(const)
                norm_constants.append(norm_const)
                constant_map[const] = norm_const
            normalized_sorts[sort_name] = norm_constants
        normalized_kb_json["sorts"] = normalized_sorts

        normalized_formulas = []
        for formula in kb_json.get("formulas", []):
            sorted_constants = sorted(constant_map.keys(), key=len, reverse=True)
            norm_formula = formula
            for const in sorted_constants:
                norm_formula = re.sub(r'\b' + re.escape(const) + r'\b', constant_map[const], norm_formula)
            normalized_formulas.append(norm_formula)
        normalized_kb_json["formulas"] = normalized_formulas
        
        is_json_valid, json_validation_msg = self._validate_kb_json(normalized_kb_json)
        if not is_json_valid:
            raise ValueError(json_validation_msg)
        
        self.logger.info("Validation de la cohérence du JSON réussie.")
        return normalized_kb_json
    

    def _parse_belief_set_content(self, belief_set_content: str) -> Dict[str, Any]:
        """
        Analyse le contenu textuel d'un belief set pour en extraire les sorts,
        constantes et prédicats avec leur arité.
        """
        knowledge_base = {
            "sorts": {},
            "constants": set(),
            "predicates": {}
        }

        # Extraction des sorts et constantes
        sort_matches = re.findall(r'(\w+)\s*=\s*\{\s*([^}]+)\s*\}', belief_set_content)
        for sort_name, constants_str in sort_matches:
            constants = {c.strip() for c in constants_str.split(',')}
            knowledge_base["sorts"][sort_name] = constants
            knowledge_base["constants"].update(constants)

        # Extraction des prédicats et de leur arité
        predicate_matches = re.findall(r'type\(([\w_]+)(?:\(([^)]*)\))?\)', belief_set_content)
        for pred_name, args_str in predicate_matches:
            if args_str:
                args = [arg.strip() for arg in args_str.split(',')]
                arity = len(args)
            else:
                arity = 0
            knowledge_base["predicates"][pred_name] = arity
            
        return knowledge_base

    async def generate_queries(self, text: str, belief_set: BeliefSet, context: Optional[Dict[str, Any]] = None) -> List[str]:
        """
        Génère des requêtes FOL valides en utilisant une approche de "Modèle de Requête".
        
        1. Le LLM génère des "idées" de requêtes (prédicat + constantes).
        2. Le code Python valide rigoureusement chaque idée par rapport à la base de connaissances.
        3. Le code Python assemble les requêtes finales uniquement pour les idées valides.
        
        Cette approche garantit que 100% des requêtes générées sont syntaxiquement et
        sémantiquement correctes.
        """
        self.logger.info(f"Génération de requêtes FOL via le modèle de requête pour {self.name}...")
        response_text = ""
        try:
            # Étape 1: Extraire les informations de la base de connaissances
            kb_details = self._parse_belief_set_content(belief_set.content)
            self.logger.debug(f"Détails de la KB extraits: {kb_details}")

            # Étape 2: Générer les idées de requêtes avec le LLM
            args = {
                "input": text,
                "belief_set": belief_set.content
            }
            
            result = await self.sk_kernel.plugins[self.name]["GenerateFOLQueryIdeas"].invoke(self.sk_kernel, **args)
            response_text = str(result)
            
            # Extraire le bloc JSON de la réponse
            json_block = self._extract_json_block(response_text)
            if not json_block:
                self.logger.error("Aucun bloc JSON trouvé dans la réponse du LLM pour les idées de requêtes.")
                return []
                
            query_ideas_data = json.loads(json_block)
            query_ideas = query_ideas_data.get("query_ideas", [])

            if not query_ideas:
                self.logger.warning("Le LLM n'a généré aucune idée de requête.")
                return []

            self.logger.info(f"{len(query_ideas)} idées de requêtes reçues du LLM.")
            self.logger.debug(f"Idées de requêtes brutes reçues: {json.dumps(query_ideas, indent=2)}")

            # Étape 3: Assemblage et validation des requêtes
            valid_queries = []
            for idea in query_ideas:
                predicate_name = idea.get("predicate_name")
                constants = idea.get("constants", [])

                # Validation 1: Le nom du prédicat est-il une chaîne de caractères ?
                if not isinstance(predicate_name, str):
                    self.logger.info(f"Idée de requête rejetée: 'predicate_name' invalide (pas une chaîne) -> {predicate_name}")
                    continue

                # Validation 2: Le prédicat existe-t-il dans la KB ?
                if predicate_name not in kb_details["predicates"]:
                    self.logger.info(f"Idée de requête rejetée: Prédicat inconnu '{predicate_name}'.")
                    continue

                # Validation 3: Les constantes sont-elles une liste ?
                if not isinstance(constants, list):
                    self.logger.info(f"Idée de requête rejetée pour '{predicate_name}': 'constants' n'est pas une liste -> {constants}")
                    continue

                # Validation 4: Toutes les constantes existent-elles dans la KB ?
                invalid_consts = [c for c in constants if c not in kb_details["constants"]]
                if invalid_consts:
                    self.logger.info(f"Idée de requête rejetée pour '{predicate_name}': Constantes inconnues: {invalid_consts}")
                    continue

                # Validation 5: L'arité du prédicat correspond-elle au nombre de constantes ?
                expected_arity = kb_details["predicates"][predicate_name]
                actual_arity = len(constants)
                if expected_arity != actual_arity:
                    self.logger.info(f"Idée de requête rejetée pour '{predicate_name}': Arity incorrecte. Attendu: {expected_arity}, Reçu: {actual_arity}")
                    continue
                
                # Si toutes les validations passent, on assemble la requête
                query_string = f"{predicate_name}({', '.join(constants)})"
                
                # Validation contextuelle avec Tweety
                validation_result = self.tweety_bridge.validate_fol_query_with_context(belief_set.content, query_string)
                is_valid, validation_msg = validation_result if isinstance(validation_result, tuple) else (validation_result, "")
                if is_valid:
                    self.logger.info(f"Idée validée et requête assemblée: {query_string}")
                    valid_queries.append(query_string)
                else:
                    self.logger.info(f"Idée rejetée: La requête assemblée '{query_string}' a échoué la validation de Tweety: {validation_msg}")

            self.logger.info(f"Génération terminée. {len(valid_queries)}/{len(query_ideas)} requêtes valides assemblées.")
            return valid_queries

        except json.JSONDecodeError as e:
            self.logger.error(f"Erreur de décodage JSON lors de la génération des requêtes: {e}\nRéponse du LLM: {response_text}")
            return []
        except Exception as e:
            self.logger.error(f"Erreur inattendue lors de la génération des requêtes: {e}", exc_info=True)
            return []
    
    def execute_query(self, belief_set: BeliefSet, query: str) -> Tuple[Optional[bool], str]:
        """
        Exécute une requête logique du premier ordre (FOL) sur un ensemble de croyances donné.

        Utilise `TweetyBridge` pour exécuter la requête contre le contenu de `belief_set`.
        Interprète la chaîne de résultat de `TweetyBridge` pour déterminer si la requête
        est acceptée, rejetée ou si une erreur s'est produite.

        :param belief_set: L'ensemble de croyances FOL sur lequel exécuter la requête.
        :type belief_set: BeliefSet
        :param query: La requête FOL à exécuter.
        :type query: str
        :return: Un tuple contenant le résultat booléen de la requête (`True` si acceptée,
                 `False` si rejetée, `None` si indéterminé ou erreur) et la chaîne de
                 résultat brute de `TweetyBridge` (ou un message d'erreur).
        :rtype: Tuple[Optional[bool], str]
        """
        self.logger.info(f"Exécution de la requête: {query} pour l'agent {self.name}")
        
        try:
            bs_str = belief_set.content # Utiliser .content
            
            result_str = self.tweety_bridge.execute_fol_query(
                belief_set_content=bs_str,
                query_string=query
            )
            
            if result_str is None or "ERROR" in result_str.upper(): 
                self.logger.error(f"Erreur lors de l'exécution de la requête: {result_str}")
                return None, result_str if result_str else "Erreur inconnue de TweetyBridge"
            
            if "ACCEPTED" in result_str: 
                return True, result_str
            elif "REJECTED" in result_str:
                return False, result_str
            else:
                self.logger.warning(f"Résultat de requête inattendu: {result_str}")
                return None, result_str
        
        except Exception as e:
            error_msg = f"Erreur lors de l'exécution de la requête: {str(e)}"
            self.logger.error(error_msg, exc_info=True)
            return None, f"FUNC_ERROR: {error_msg}" 

    async def interpret_results(self, text: str, belief_set: BeliefSet,
                         queries: List[str], results: List[Tuple[Optional[bool], str]],
                         context: Optional[Dict[str, Any]] = None) -> str:
        """
        Interprète les résultats d'une série de requêtes FOL en langage naturel.

        Utilise la fonction sémantique "InterpretFOLResult" pour générer une explication
        basée sur le texte original, l'ensemble de croyances, les requêtes posées et
        les résultats obtenus de Tweety.

        :param text: Le texte original en langage naturel.
        :type text: str
        :param belief_set: L'ensemble de croyances FOL utilisé.
        :type belief_set: BeliefSet
        :param queries: La liste des requêtes FOL qui ont été exécutées.
        :type queries: List[str]
        :param results: La liste des résultats (tuples booléen/None, message_brut)
                        correspondant à chaque requête.
        :type results: List[Tuple[Optional[bool], str]]
        :param context: Un dictionnaire optionnel de contexte (non utilisé actuellement).
        :type context: Optional[Dict[str, Any]]
        :return: Une chaîne de caractères contenant l'interprétation en langage naturel
                 des résultats, ou un message d'erreur.
        :rtype: str
        """
        self.logger.info(f"Interprétation des résultats pour l'agent {self.name}...")
        
        try:
            queries_str = "\n".join(queries)
            results_text_list = [res_tuple[1] if res_tuple else "Error: No result" for res_tuple in results]
            results_str = "\n".join(results_text_list)
            
            result = await self.sk_kernel.plugins[self.name]["InterpretFOLResult"].invoke(
                self.sk_kernel,
                input=text,
                belief_set=belief_set.content, # Utiliser .content
                queries=queries_str,
                tweety_result=results_str
            )
            
            interpretation = str(result)
            self.logger.info("Interprétation terminée")
            return interpretation
        
        except Exception as e:
            error_msg = f"Erreur lors de l'interprétation des résultats: {str(e)}"
            self.logger.error(error_msg, exc_info=True)
            return f"Erreur d'interprétation: {error_msg}"

    def validate_formula(self, formula: str) -> bool:
        """
        Valide la syntaxe d'une formule de logique du premier ordre (FOL).

        Utilise la méthode `validate_fol_formula` de `TweetyBridge`.

        :param formula: La formule FOL à valider.
        :type formula: str
        :return: `True` si la formule est syntaxiquement valide, `False` sinon.
        :rtype: bool
        """
        self.logger.debug(f"Validation de la formule FOL: {formula}")
        is_valid, message = self.tweety_bridge.validate_fol_formula(formula)
        if not is_valid:
            self.logger.warning(f"Formule FOL invalide: {formula}. Message: {message}")
        return is_valid

<<<<<<< HEAD
    def is_consistent(self, belief_set: BeliefSet) -> tuple[bool, str]:
        """
        Vérifie si un ensemble de croyances FOL est cohérent.

        :param belief_set: L'objet BeliefSet à vérifier.
        :return: Un tuple (bool, str) indiquant si l'ensemble est cohérent et un message.
        """
        self.logger.debug(f"Vérification de la cohérence de l'ensemble de croyances FOL.")
        try:
            # Accéder à l'attribut 'content' de l'objet BeliefSet
            belief_set_content = belief_set.content
            is_valid, message = self.tweety_bridge.validate_fol_belief_set(belief_set_content)
            if not is_valid:
                self.logger.warning(f"Ensemble de croyances FOL incohérent: {message}")
            return is_valid, message
        except Exception as e:
            error_msg = f"Erreur inattendue lors de la vérification de la cohérence: {e}"
            self.logger.error(error_msg, exc_info=True)
            return False, error_msg
=======
    def is_consistent(self, belief_set: BeliefSet) -> Tuple[bool, str]:
        """
        Vérifie si un ensemble de croyances FOL est cohérent.

        :param belief_set: L'ensemble de croyances à vérifier.
        :return: Un tuple (bool, str) indiquant la cohérence et un message.
        """
        self.logger.info(f"Vérification de la cohérence pour l'agent {self.name}")
        # La signature est extraite du belief_set.content par le handler
        return self.tweety_bridge.is_fol_kb_consistent(belief_set.content)
>>>>>>> 48d3c389

    def _create_belief_set_from_data(self, belief_set_data: Dict[str, Any]) -> BeliefSet:
        """
        Crée un objet `FirstOrderBeliefSet` à partir d'un dictionnaire de données.

        Principalement utilisé pour reconstituer un `BeliefSet` à partir d'un état sauvegardé.

        :param belief_set_data: Un dictionnaire contenant au moins la clé "content"
                                avec la représentation textuelle de l'ensemble de croyances.
        :type belief_set_data: Dict[str, Any]
        :return: Une instance de `FirstOrderBeliefSet`.
        :rtype: BeliefSet
        """
        content = belief_set_data.get("content", "")
        return FirstOrderBeliefSet(content)

    async def get_response(
        self,
        chat_history: ChatHistory,
        settings: Optional[Any] = None, # Remplace PromptExecutionSettings
    ) -> AsyncGenerator[list[ChatMessageContent], None]:
        """
        Méthode abstraite de `Agent` pour obtenir une réponse.
        Non implémentée car cet agent utilise des méthodes spécifiques.
        """
        logger.warning("La méthode 'get_response' n'est pas implémentée pour FirstOrderLogicAgent et ne devrait pas être appelée directement.")
        yield []
        return

    async def invoke(
        self,
        chat_history: ChatHistory,
        settings: Optional[Any] = None, # Remplace PromptExecutionSettings
    ) -> list[ChatMessageContent]:
        """
        Méthode abstraite de `Agent` pour invoquer l'agent.
        Non implémentée car cet agent utilise des méthodes spécifiques.
        """
        logger.warning("La méthode 'invoke' n'est pas implémentée pour FirstOrderLogicAgent et ne devrait pas être appelée directement.")
        return []

    async def invoke_stream(
        self,
        chat_history: ChatHistory,
        settings: Optional[Any] = None, # Remplace PromptExecutionSettings
    ) -> AsyncGenerator[list[ChatMessageContent], None]:
        """
        Méthode abstraite de `Agent` pour invoquer l'agent en streaming.
        Non implémentée car cet agent utilise des méthodes spécifiques.
        """
        logger.warning("La méthode 'invoke_stream' n'est pas implémentée pour FirstOrderLogicAgent et ne devrait pas être appelée directement.")
        yield []
        return<|MERGE_RESOLUTION|>--- conflicted
+++ resolved
@@ -906,38 +906,24 @@
             self.logger.warning(f"Formule FOL invalide: {formula}. Message: {message}")
         return is_valid
 
-<<<<<<< HEAD
-    def is_consistent(self, belief_set: BeliefSet) -> tuple[bool, str]:
+    def is_consistent(self, belief_set: BeliefSet) -> Tuple[bool, str]:
         """
         Vérifie si un ensemble de croyances FOL est cohérent.
 
-        :param belief_set: L'objet BeliefSet à vérifier.
-        :return: Un tuple (bool, str) indiquant si l'ensemble est cohérent et un message.
-        """
-        self.logger.debug(f"Vérification de la cohérence de l'ensemble de croyances FOL.")
+        :param belief_set: L'ensemble de croyances à vérifier.
+        :return: Un tuple (bool, str) indiquant la cohérence et un message.
+        """
+        self.logger.info(f"Vérification de la cohérence pour l'agent {self.name}")
         try:
-            # Accéder à l'attribut 'content' de l'objet BeliefSet
-            belief_set_content = belief_set.content
-            is_valid, message = self.tweety_bridge.validate_fol_belief_set(belief_set_content)
-            if not is_valid:
-                self.logger.warning(f"Ensemble de croyances FOL incohérent: {message}")
-            return is_valid, message
+            # La signature est extraite du belief_set.content par le handler
+            is_consistent, message = self.tweety_bridge.is_fol_kb_consistent(belief_set.content)
+            if not is_consistent:
+                self.logger.warning(f"Ensemble de croyances FOL jugé incohérent par Tweety: {message}")
+            return is_consistent, message
         except Exception as e:
-            error_msg = f"Erreur inattendue lors de la vérification de la cohérence: {e}"
+            error_msg = f"Erreur inattendue lors de la vérification de la cohérence FOL: {e}"
             self.logger.error(error_msg, exc_info=True)
             return False, error_msg
-=======
-    def is_consistent(self, belief_set: BeliefSet) -> Tuple[bool, str]:
-        """
-        Vérifie si un ensemble de croyances FOL est cohérent.
-
-        :param belief_set: L'ensemble de croyances à vérifier.
-        :return: Un tuple (bool, str) indiquant la cohérence et un message.
-        """
-        self.logger.info(f"Vérification de la cohérence pour l'agent {self.name}")
-        # La signature est extraite du belief_set.content par le handler
-        return self.tweety_bridge.is_fol_kb_consistent(belief_set.content)
->>>>>>> 48d3c389
 
     def _create_belief_set_from_data(self, belief_set_data: Dict[str, Any]) -> BeliefSet:
         """

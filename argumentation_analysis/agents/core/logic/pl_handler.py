--- conflicted
+++ resolved
@@ -1,131 +1,127 @@
-import jpype
-from jpype.types import JString
-import logging
-# La configuration du logging (appel à setup_logging()) est supposée être faite globalement,
-# par exemple au point d'entrée de l'application ou dans conftest.py pour les tests.
-# from argumentation_analysis.utils.core_utils.logging_utils import setup_logging # Retiré
-# Import TweetyInitializer to access its static methods for parser/reasoner
-from .tweety_initializer import TweetyInitializer
-
-<<<<<<< HEAD
-logger = logging.getLogger(__name__) # Obtient le logger pour ce module
-=======
-setup_logging()
-logger = logging.getLogger(__name__)
->>>>>>> d6dcd267
-
-class PLHandler:
-    """
-    Handles Propositional Logic (PL) operations using TweetyProject.
-    Relies on TweetyInitializer for JVM and PL component setup.
-    """
-
-    def __init__(self, initializer_instance: TweetyInitializer):
-        self._initializer_instance = initializer_instance
-        self._pl_parser = self._initializer_instance.get_pl_parser()
-        self._pl_reasoner = self._initializer_instance.get_pl_reasoner()
-
-        if self._pl_parser is None or self._pl_reasoner is None:
-            logger.error("PL components not initialized. Ensure TweetyBridge calls TweetyInitializer first.")
-            # This could raise an exception or handle it depending on desired robustness
-            raise RuntimeError("PLHandler initialized before TweetyInitializer completed PL setup.")
-
-    def parse_pl_formula(self, formula_str: str):
-        """Parses a PL formula string into a TweetyProject PlFormula object."""
-        if not isinstance(formula_str, str):
-            raise TypeError("Input formula must be a string.")
-        logger.debug(f"Attempting to parse PL formula: {formula_str}")
-        try:
-            # Tweety's PlParser expects a Java String
-            java_formula_str = JString(formula_str)
-            pl_formula = self._pl_parser.parseFormula(java_formula_str)
-            logger.info(f"Successfully parsed PL formula: {formula_str} -> {pl_formula}")
-            return pl_formula
-        except jpype.JException as e:
-            # Catching Java exceptions (like ParserException)
-            logger.error(f"JPype JException parsing PL formula '{formula_str}': {e.getMessage()}", exc_info=True)
-            # It might be useful to check e.java_exception() for the specific Java exception type
-            # For example, if e.java_exception() instanceof org.tweetyproject.commons.ParserException
-            # raise ValueError(f"ParserException: {e.getMessage()}") from e
-            raise ValueError(f"Error parsing PL formula '{formula_str}': {e.getMessage()}") from e
-        except Exception as e:
-            logger.error(f"Unexpected error parsing PL formula '{formula_str}': {e}", exc_info=True)
-            raise
-
-    def pl_check_consistency(self, knowledge_base_str: str) -> bool:
-        """
-        Checks if a PL knowledge base (string of formulas, semicolon-separated) is consistent.
-        """
-        logger.debug(f"Checking PL consistency for: {knowledge_base_str}")
-        try:
-            # Parse the knowledge base string into a PlBeliefSet
-            # Tweety's PlParser can parse a belief set directly if formulas are separated by ';'
-            # However, it's often safer to parse individual formulas and add them to a knowledge base.
-            # For simplicity here, assuming parseBeliefSet handles it or we adapt.
-            
-            # Let's refine this: parse individual formulas and add to a PlBeliefSet
-            formulas = []
-            # Handle potential empty strings or formulas correctly
-            formula_strings = [f.strip() for f in knowledge_base_str.split(';') if f.strip()]
-            
-            if not formula_strings:
-                logger.info("Empty knowledge base is considered consistent.")
-                return True
-
-            PlBeliefSet = jpype.JClass("org.tweetyproject.logics.pl.syntax.PlBeliefSet")
-            kb = PlBeliefSet()
-
-            for f_str in formula_strings:
-                # Remove trailing '%' if present, as it was a previous workaround
-                cleaned_f_str = f_str.rstrip('%').strip()
-                if cleaned_f_str:
-                    parsed_formula = self.parse_pl_formula(cleaned_f_str)
-                    kb.add(parsed_formula)
-            
-            is_consistent = self._pl_reasoner.isConsistent(kb)
-            logger.info(f"PL Knowledge base consistency for '{knowledge_base_str}': {is_consistent}")
-            return bool(is_consistent)
-        except ValueError as e: # Catch parsing errors from parse_pl_formula
-            logger.error(f"Error parsing formula in knowledge base for consistency check: {e}", exc_info=True)
-            raise
-        except jpype.JException as e:
-            logger.error(f"JPype JException during PL consistency check for '{knowledge_base_str}': {e.getMessage()}", exc_info=True)
-            raise RuntimeError(f"PL consistency check failed: {e.getMessage()}") from e
-        except Exception as e:
-            logger.error(f"Unexpected error during PL consistency check for '{knowledge_base_str}': {e}", exc_info=True)
-            raise
-
-    def pl_query(self, knowledge_base_str: str, query_formula_str: str) -> bool:
-        """
-        Checks if a query formula is entailed by a PL knowledge base.
-        Knowledge base: string of formulas, semicolon-separated.
-        Query: single formula string.
-        """
-        logger.debug(f"Performing PL query. KB: '{knowledge_base_str}', Query: '{query_formula_str}'")
-        try:
-            PlBeliefSet = jpype.JClass("org.tweetyproject.logics.pl.syntax.PlBeliefSet")
-            kb = PlBeliefSet()
-
-            formula_strings = [f.strip() for f in knowledge_base_str.split(';') if f.strip()]
-            for f_str in formula_strings:
-                cleaned_f_str = f_str.rstrip('%').strip()
-                if cleaned_f_str:
-                    parsed_formula = self.parse_pl_formula(cleaned_f_str)
-                    kb.add(parsed_formula)
-            
-            query_formula = self.parse_pl_formula(query_formula_str.rstrip('%').strip())
-            
-            entails = self._pl_reasoner.query(kb, query_formula)
-            logger.info(f"PL Query: KB entails '{query_formula_str}'? {entails}")
-            return bool(entails)
-        except ValueError as e: # Catch parsing errors
-            logger.error(f"Error parsing formula for PL query: {e}", exc_info=True)
-            raise
-        except jpype.JException as e:
-            logger.error(f"JPype JException during PL query (KB: '{knowledge_base_str}', Query: '{query_formula_str}'): {e.getMessage()}", exc_info=True)
-            raise RuntimeError(f"PL query failed: {e.getMessage()}") from e
-        except Exception as e:
-            logger.error(f"Unexpected error during PL query: {e}", exc_info=True)
-            raise
-
+import jpype
+from jpype.types import JString
+import logging
+# La configuration du logging (appel à setup_logging()) est supposée être faite globalement,
+# par exemple au point d'entrée de l'application ou dans conftest.py pour les tests.
+from argumentation_analysis.utils.core_utils.logging_utils import setup_logging
+# Import TweetyInitializer to access its static methods for parser/reasoner
+from .tweety_initializer import TweetyInitializer
+
+setup_logging() # Appel de la configuration globale du logging
+logger = logging.getLogger(__name__) # Obtient le logger pour ce module
+
+class PLHandler:
+    """
+    Handles Propositional Logic (PL) operations using TweetyProject.
+    Relies on TweetyInitializer for JVM and PL component setup.
+    """
+
+    def __init__(self, initializer_instance: TweetyInitializer):
+        self._initializer_instance = initializer_instance
+        self._pl_parser = self._initializer_instance.get_pl_parser()
+        self._pl_reasoner = self._initializer_instance.get_pl_reasoner()
+
+        if self._pl_parser is None or self._pl_reasoner is None:
+            logger.error("PL components not initialized. Ensure TweetyBridge calls TweetyInitializer first.")
+            # This could raise an exception or handle it depending on desired robustness
+            raise RuntimeError("PLHandler initialized before TweetyInitializer completed PL setup.")
+
+    def parse_pl_formula(self, formula_str: str):
+        """Parses a PL formula string into a TweetyProject PlFormula object."""
+        if not isinstance(formula_str, str):
+            raise TypeError("Input formula must be a string.")
+        logger.debug(f"Attempting to parse PL formula: {formula_str}")
+        try:
+            # Tweety's PlParser expects a Java String
+            java_formula_str = JString(formula_str)
+            pl_formula = self._pl_parser.parseFormula(java_formula_str)
+            logger.info(f"Successfully parsed PL formula: {formula_str} -> {pl_formula}")
+            return pl_formula
+        except jpype.JException as e:
+            # Catching Java exceptions (like ParserException)
+            logger.error(f"JPype JException parsing PL formula '{formula_str}': {e.getMessage()}", exc_info=True)
+            # It might be useful to check e.java_exception() for the specific Java exception type
+            # For example, if e.java_exception() instanceof org.tweetyproject.commons.ParserException
+            # raise ValueError(f"ParserException: {e.getMessage()}") from e
+            raise ValueError(f"Error parsing PL formula '{formula_str}': {e.getMessage()}") from e
+        except Exception as e:
+            logger.error(f"Unexpected error parsing PL formula '{formula_str}': {e}", exc_info=True)
+            raise
+
+    def pl_check_consistency(self, knowledge_base_str: str) -> bool:
+        """
+        Checks if a PL knowledge base (string of formulas, semicolon-separated) is consistent.
+        """
+        logger.debug(f"Checking PL consistency for: {knowledge_base_str}")
+        try:
+            # Parse the knowledge base string into a PlBeliefSet
+            # Tweety's PlParser can parse a belief set directly if formulas are separated by ';'
+            # However, it's often safer to parse individual formulas and add them to a knowledge base.
+            # For simplicity here, assuming parseBeliefSet handles it or we adapt.
+            
+            # Let's refine this: parse individual formulas and add to a PlBeliefSet
+            formulas = []
+            # Handle potential empty strings or formulas correctly
+            formula_strings = [f.strip() for f in knowledge_base_str.split(';') if f.strip()]
+            
+            if not formula_strings:
+                logger.info("Empty knowledge base is considered consistent.")
+                return True
+
+            PlBeliefSet = jpype.JClass("org.tweetyproject.logics.pl.syntax.PlBeliefSet")
+            kb = PlBeliefSet()
+
+            for f_str in formula_strings:
+                # Remove trailing '%' if present, as it was a previous workaround
+                cleaned_f_str = f_str.rstrip('%').strip()
+                if cleaned_f_str:
+                    parsed_formula = self.parse_pl_formula(cleaned_f_str)
+                    kb.add(parsed_formula)
+            
+            is_consistent = self._pl_reasoner.isConsistent(kb)
+            logger.info(f"PL Knowledge base consistency for '{knowledge_base_str}': {is_consistent}")
+            return bool(is_consistent)
+        except ValueError as e: # Catch parsing errors from parse_pl_formula
+            logger.error(f"Error parsing formula in knowledge base for consistency check: {e}", exc_info=True)
+            raise
+        except jpype.JException as e:
+            logger.error(f"JPype JException during PL consistency check for '{knowledge_base_str}': {e.getMessage()}", exc_info=True)
+            raise RuntimeError(f"PL consistency check failed: {e.getMessage()}") from e
+        except Exception as e:
+            logger.error(f"Unexpected error during PL consistency check for '{knowledge_base_str}': {e}", exc_info=True)
+            raise
+
+    def pl_query(self, knowledge_base_str: str, query_formula_str: str) -> bool:
+        """
+        Checks if a query formula is entailed by a PL knowledge base.
+        Knowledge base: string of formulas, semicolon-separated.
+        Query: single formula string.
+        """
+        logger.debug(f"Performing PL query. KB: '{knowledge_base_str}', Query: '{query_formula_str}'")
+        try:
+            PlBeliefSet = jpype.JClass("org.tweetyproject.logics.pl.syntax.PlBeliefSet")
+            kb = PlBeliefSet()
+
+            formula_strings = [f.strip() for f in knowledge_base_str.split(';') if f.strip()]
+            for f_str in formula_strings:
+                cleaned_f_str = f_str.rstrip('%').strip()
+                if cleaned_f_str:
+                    parsed_formula = self.parse_pl_formula(cleaned_f_str)
+                    kb.add(parsed_formula)
+            
+            query_formula = self.parse_pl_formula(query_formula_str.rstrip('%').strip())
+            
+            entails = self._pl_reasoner.query(kb, query_formula)
+            logger.info(f"PL Query: KB entails '{query_formula_str}'? {entails}")
+            return bool(entails)
+        except ValueError as e: # Catch parsing errors
+            logger.error(f"Error parsing formula for PL query: {e}", exc_info=True)
+            raise
+        except jpype.JException as e:
+            logger.error(f"JPype JException during PL query (KB: '{knowledge_base_str}', Query: '{query_formula_str}'): {e.getMessage()}", exc_info=True)
+            raise RuntimeError(f"PL query failed: {e.getMessage()}") from e
+        except Exception as e:
+            logger.error(f"Unexpected error during PL query: {e}", exc_info=True)
+            raise
+
     # Add other PL-specific methods as needed, e.g., model finding, transformations, etc.
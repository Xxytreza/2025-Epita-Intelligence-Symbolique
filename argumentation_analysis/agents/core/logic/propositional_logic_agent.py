--- conflicted
+++ resolved
@@ -183,11 +183,7 @@
                 self.logger.error("La conversion a produit un ensemble de croyances vide.") 
                 return None, "La conversion a produit un ensemble de croyances vide."
             
-<<<<<<< HEAD
-            is_valid, validation_msg = self._tweety_bridge.validate_belief_set(belief_set_string=belief_set_content) # paramètre nommé pour correspondre à TweetyBridge
-=======
             is_valid, validation_msg = self._tweety_bridge.validate_belief_set(belief_set_string=belief_set_content)
->>>>>>> 3acf6fe0
             if not is_valid:
                 self.logger.error(f"Ensemble de croyances invalide: {validation_msg}")
                 return None, f"Ensemble de croyances invalide: {validation_msg}"

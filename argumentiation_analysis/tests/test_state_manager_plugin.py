"""
Tests unitaires pour le module state_manager_plugin.
"""

import unittest
import json
from unittest.mock import MagicMock, patch
from core.state_manager_plugin import StateManagerPlugin
from core.shared_state import RhetoricalAnalysisState


class TestStateManagerPlugin(unittest.TestCase):
    """Tests pour la classe StateManagerPlugin."""

    def setUp(self):
        """Initialisation avant chaque test."""
        self.state = RhetoricalAnalysisState("Texte de test pour l'analyse rhétorique.")
        self.plugin = StateManagerPlugin(self.state)

    def test_initialization(self):
        """Teste l'initialisation correcte du plugin."""
        self.assertEqual(self.plugin._state, self.state)
        self.assertIsNotNone(self.plugin._logger)

    def test_get_current_state_snapshot(self):
        """Teste la récupération d'un snapshot de l'état."""
        # Test avec summarize=True (par défaut)
        snapshot_json = self.plugin.get_current_state_snapshot()
        snapshot = json.loads(snapshot_json)
        self.assertIn("raw_text", snapshot)
        
        # Test avec summarize=False
        detailed_snapshot_json = self.plugin.get_current_state_snapshot(summarize=False)
        detailed_snapshot = json.loads(detailed_snapshot_json)
        self.assertIn("raw_text", detailed_snapshot)
        
<<<<<<< HEAD
        # Vérifier que les deux snapshots sont différents
        # Le snapshot résumé et le snapshot détaillé devraient avoir des structures différentes
        self.assertNotEqual(set(snapshot.keys()), set(detailed_snapshot.keys()))
=======
        # Vérifier que les deux snapshots contiennent les informations nécessaires
        # Note: Le format du snapshot peut varier, donc nous vérifions simplement
        # que les deux contiennent les informations essentielles
        self.assertIn("raw_text", snapshot)
        self.assertIn("raw_text", detailed_snapshot)
>>>>>>> 077f215c

    def test_add_analysis_task(self):
        """Teste l'ajout d'une tâche d'analyse."""
        task_description = "Analyser les arguments principaux"
        task_id = self.plugin.add_analysis_task(task_description)
        
        # Vérifier que l'ID commence par "task_"
        self.assertTrue(task_id.startswith("task_"))
        
        # Vérifier que la tâche a été ajoutée à l'état
        self.assertIn(task_id, self.state.analysis_tasks)
        self.assertEqual(self.state.analysis_tasks[task_id], task_description)

    def test_add_identified_argument(self):
        """Teste l'ajout d'un argument identifié."""
        arg_description = "La Terre est ronde car on peut en faire le tour"
        arg_id = self.plugin.add_identified_argument(arg_description)
        
        # Vérifier que l'ID commence par "arg_"
        self.assertTrue(arg_id.startswith("arg_"))
        
        # Vérifier que l'argument a été ajouté à l'état
        self.assertIn(arg_id, self.state.identified_arguments)
        self.assertEqual(self.state.identified_arguments[arg_id], arg_description)

    def test_add_identified_fallacy(self):
        """Teste l'ajout d'un sophisme identifié."""
        fallacy_type = "Ad Hominem"
        justification = "Attaque la personne plutôt que l'argument"
        fallacy_id = self.plugin.add_identified_fallacy(fallacy_type, justification)
        
        # Vérifier que l'ID commence par "fallacy_"
        self.assertTrue(fallacy_id.startswith("fallacy_"))
        
        # Vérifier que le sophisme a été ajouté à l'état
        self.assertIn(fallacy_id, self.state.identified_fallacies)
        self.assertEqual(self.state.identified_fallacies[fallacy_id]["type"], fallacy_type)
        self.assertEqual(self.state.identified_fallacies[fallacy_id]["justification"], justification)

    def test_add_identified_fallacy_with_target(self):
        """Teste l'ajout d'un sophisme avec un argument cible."""
        # Ajouter d'abord un argument
        arg_description = "La Terre est ronde car on peut en faire le tour"
        arg_id = self.plugin.add_identified_argument(arg_description)
        
        # Ajouter un sophisme ciblant cet argument
        fallacy_type = "Ad Hominem"
        justification = "Attaque la personne plutôt que l'argument"
        fallacy_id = self.plugin.add_identified_fallacy(fallacy_type, justification, arg_id)
        
        # Vérifier que le sophisme a été ajouté avec la cible
        self.assertIn(fallacy_id, self.state.identified_fallacies)
        self.assertEqual(self.state.identified_fallacies[fallacy_id]["target_argument_id"], arg_id)

    def test_add_belief_set(self):
        """Teste l'ajout d'un belief set."""
        logic_type = "propositional"  # Test avec casse différente
        content = "a => b\nb => c\na"
        bs_id = self.plugin.add_belief_set(logic_type, content)
        
        # Vérifier que l'ID commence par "propositional_bs_"
        self.assertTrue(bs_id.startswith("propositional_bs_"))
        
        # Vérifier que le belief set a été ajouté à l'état
        self.assertIn(bs_id, self.state.belief_sets)
        self.assertEqual(self.state.belief_sets[bs_id]["logic_type"], "Propositional")  # Normalisé
        self.assertEqual(self.state.belief_sets[bs_id]["content"], content)

    def test_add_belief_set_invalid_type(self):
        """Teste l'ajout d'un belief set avec un type invalide."""
        logic_type = "invalid_type"
        content = "a => b"
        result = self.plugin.add_belief_set(logic_type, content)
        
        # Vérifier que l'opération a échoué
        self.assertTrue(result.startswith("FUNC_ERROR:"))
        self.assertNotIn("invalid_type", self.state.belief_sets)

    def test_log_query_result(self):
        """Teste l'enregistrement d'une requête."""
        # Ajouter d'abord un belief set
        bs_id = self.plugin.add_belief_set("propositional", "a => b\nb => c\na")
        
        # Enregistrer une requête
        query = "a => c"
        raw_result = "ACCEPTED (True)"
        log_id = self.plugin.log_query_result(bs_id, query, raw_result)
        
        # Vérifier que l'ID commence par "qlog_"
        self.assertTrue(log_id.startswith("qlog_"))
        
        # Vérifier que la requête a été enregistrée
        self.assertEqual(len(self.state.query_log), 1)
        self.assertEqual(self.state.query_log[0]["belief_set_id"], bs_id)
        self.assertEqual(self.state.query_log[0]["query"], query)
        self.assertEqual(self.state.query_log[0]["raw_result"], raw_result)

    def test_add_answer(self):
        """Teste l'ajout d'une réponse."""
        # Ajouter d'abord une tâche
        task_id = self.plugin.add_analysis_task("Analyser les arguments principaux")
        
        # Ajouter une réponse
        author_agent = "InformalAnalysisAgent"
        answer_text = "Les arguments principaux sont..."
        source_ids = ["arg_1", "arg_2"]
        result = self.plugin.add_answer(task_id, author_agent, answer_text, source_ids)
        
        # Vérifier que l'opération a réussi
        self.assertTrue(result.startswith("OK:"))
        
        # Vérifier que la réponse a été ajoutée
        self.assertIn(task_id, self.state.answers)
        self.assertEqual(self.state.answers[task_id]["author_agent"], author_agent)
        self.assertEqual(self.state.answers[task_id]["answer_text"], answer_text)
        self.assertEqual(self.state.answers[task_id]["source_ids"], source_ids)

    def test_set_final_conclusion(self):
        """Teste la définition de la conclusion finale."""
        conclusion = "L'analyse montre que les arguments sont valides."
        result = self.plugin.set_final_conclusion(conclusion)
        
        # Vérifier que l'opération a réussi
        self.assertTrue(result.startswith("OK:"))
        
        # Vérifier que la conclusion a été définie
        self.assertEqual(self.state.final_conclusion, conclusion)

    def test_designate_next_agent(self):
        """Teste la désignation du prochain agent."""
        agent_name = "PropositionalLogicAgent"
        result = self.plugin.designate_next_agent(agent_name)
        
        # Vérifier que l'opération a réussi
        self.assertTrue(result.startswith("OK."))
        
        # Vérifier que l'agent a été désigné
        self.assertEqual(self.state._next_agent_designated, agent_name)

    def test_error_handling(self):
        """Teste la gestion des erreurs."""
        with patch.object(self.state, 'add_task', side_effect=Exception("Test exception")):
            result = self.plugin.add_analysis_task("Test task")
            self.assertTrue(result.startswith("FUNC_ERROR:"))


if __name__ == '__main__':
    unittest.main()<|MERGE_RESOLUTION|>--- conflicted
+++ resolved
@@ -34,17 +34,11 @@
         detailed_snapshot = json.loads(detailed_snapshot_json)
         self.assertIn("raw_text", detailed_snapshot)
         
-<<<<<<< HEAD
-        # Vérifier que les deux snapshots sont différents
-        # Le snapshot résumé et le snapshot détaillé devraient avoir des structures différentes
-        self.assertNotEqual(set(snapshot.keys()), set(detailed_snapshot.keys()))
-=======
         # Vérifier que les deux snapshots contiennent les informations nécessaires
         # Note: Le format du snapshot peut varier, donc nous vérifions simplement
         # que les deux contiennent les informations essentielles
         self.assertIn("raw_text", snapshot)
         self.assertIn("raw_text", detailed_snapshot)
->>>>>>> 077f215c
 
     def test_add_analysis_task(self):
         """Teste l'ajout d'une tâche d'analyse."""
